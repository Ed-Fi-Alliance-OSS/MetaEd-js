--- conflicted
+++ resolved
@@ -32,29 +32,16 @@
         this.symbolTable = context.symbolTable;
     }
 
-<<<<<<< HEAD
-    private validateContext<TContext extends ParserRuleContext>(context: TContext) {
-        const validationRules = this.ruleProvider.getAll(this.symbolTable);
-        validationRules.filter(x => x.level() == ValidationLevel.Error && !x.isValid(context))
-            .forEach(y => this.errorMessageCollection.push(this.buildValidationMessage(y, context)));
-
-        validationRules.filter(x => x.level() == ValidationLevel.Warning && !x.isValid(context))
-            .forEach(y => this.warningMessageCollection.push(this.buildValidationMessage(y, context)));
-    }
-
-    private buildValidationMessage<TContext extends ParserRuleContext>(validationRule: IValidationRule<TContext>, context: TContext): ValidationMessage {
-=======
      private validateContext(context, ruleIndex : number) {
          const validationRules = this.ruleProvider.getAll(ruleIndex, this.symbolTable);
-         validationRules.filter(x => x.level() == ValidationLevel.Error && !x.isValid(context))
+        validationRules.filter(x => x.level() == ValidationLevel.Error && !x.isValid(context))
              .forEach(y => this.errorMessageCollection.push(this.buildValidationMessage(y, context)));
 
-         validationRules.filter(x => x.level() == ValidationLevel.Warning && !x.isValid(context))
+        validationRules.filter(x => x.level() == ValidationLevel.Warning && !x.isValid(context))
              .forEach(y => this.warningMessageCollection.push(this.buildValidationMessage(y, context)));
     }
 
     private buildValidationMessage(validationRule: IValidationRule, context) : ValidationMessage {
->>>>>>> b0300ece
         const metaEdFile = this.metaEdFileIndex.getFileAndLineNumber(context.start.line);
         return <ValidationMessage>{
             message: validationRule.getFailureMessage(context),
@@ -64,1232 +51,727 @@
             lineNumber: metaEdFile.lineNumber
         };
     }
-    public enterAbstractEntity(context: MetaEdGrammar.AbstractEntityContext): void {
-        this.validateContext(context);
-    }
-    public enterAbstractEntityName(context: MetaEdGrammar.AbstractEntityNameContext): void {
-        this.validateContext(context);
-    }
-    public enterAssociation(context: MetaEdGrammar.AssociationContext): void {
-        this.validateContext(context);
-    }
-    public enterAssociationExtension(context: MetaEdGrammar.AssociationExtensionContext): void {
-        this.validateContext(context);
-    }
-    public enterAssociationName(context: MetaEdGrammar.AssociationNameContext): void {
-        this.validateContext(context);
-    }
-    public enterAssociationSubclass(context: MetaEdGrammar.AssociationSubclassContext): void {
-        this.validateContext(context);
-    }
-    public enterBaseKeyName(context: MetaEdGrammar.BaseKeyNameContext): void {
-        this.validateContext(context);
-    }
-    public enterBaseName(context: MetaEdGrammar.BaseNameContext): void {
-        this.validateContext(context);
-    }
-    public enterBooleanProperty(context: MetaEdGrammar.BooleanPropertyContext): void {
-        this.validateContext(context);
-    }
-    public enterCascadeUpdate(context: MetaEdGrammar.CascadeUpdateContext): void {
-        this.validateContext(context);
-    }
-    public enterChoiceName(context: MetaEdGrammar.ChoiceNameContext): void {
-        this.validateContext(context);
-    }
-    public enterChoiceType(context: MetaEdGrammar.ChoiceTypeContext): void {
-        this.validateContext(context);
-    }
-    public enterCollection(context: MetaEdGrammar.CollectionContext): void {
-        this.validateContext(context);
-    }
-    public enterCommonDecimalName(context: MetaEdGrammar.CommonDecimalNameContext): void {
-        this.validateContext(context);
-    }
-    public enterCommonDecimal(context: MetaEdGrammar.CommonDecimalContext): void {
-        this.validateContext(context);
-    }
-    public enterCommonIntegerName(context: MetaEdGrammar.CommonIntegerNameContext): void {
-        this.validateContext(context);
-    }
-    public enterCommonInteger(context: MetaEdGrammar.CommonIntegerContext): void {
-        this.validateContext(context);
-    }
-    public enterCommonShortName(context: MetaEdGrammar.CommonShortNameContext): void {
-        this.validateContext(context);
-    }
-    public enterCommonShort(context: MetaEdGrammar.CommonShortContext): void {
-        this.validateContext(context);
-    }
-    public enterCommonStringName(context: MetaEdGrammar.CommonStringNameContext): void {
-        this.validateContext(context);
-    }
-    public enterCommonString(context: MetaEdGrammar.CommonStringContext): void {
-        this.validateContext(context);
-    }
-    public enterCommonName(context: MetaEdGrammar.CommonNameContext): void {
-        this.validateContext(context);
-    }
-    public enterCommonType(context: MetaEdGrammar.CommonTypeContext): void {
-        this.validateContext(context);
-    }
-    public enterCommonTypeExtension(context: MetaEdGrammar.CommonTypeExtensionContext): void {
-        this.validateContext(context);
-    }
-    public enterCurrencyProperty(context: MetaEdGrammar.CurrencyPropertyContext): void {
-        this.validateContext(context);
-    }
-    public enterDateProperty(context: MetaEdGrammar.DatePropertyContext): void {
-        this.validateContext(context);
-    }
-    public enterDecimalPlaces(context: MetaEdGrammar.DecimalPlacesContext): void {
-        this.validateContext(context);
-    }
-    public enterDecimalProperty(context: MetaEdGrammar.DecimalPropertyContext): void {
-        this.validateContext(context);
-    }
-    public enterDecimalValue(context: MetaEdGrammar.DecimalValueContext): void {
-        this.validateContext(context);
-    }
-    public enterDescriptor(context: MetaEdGrammar.DescriptorContext): void {
-        this.validateContext(context);
-    }
-    public enterDescriptorName(context: MetaEdGrammar.DescriptorNameContext): void {
-        this.validateContext(context);
-    }
-    public enterDescriptorProperty(context: MetaEdGrammar.DescriptorPropertyContext): void {
-        this.validateContext(context);
-    }
-    public enterDocumentation(context: MetaEdGrammar.DocumentationContext): void {
-        this.validateContext(context);
-    }
-    public enterFooterDocumentation(context: MetaEdGrammar.FooterDocumentationContext): void {
-        this.validateContext(context);
-    }
-    public enterExtendedDocumentation(context: MetaEdGrammar.ExtendedDocumentationContext): void {
-        this.validateContext(context);
-    }
-    public enterUseCaseDocumentation(context: MetaEdGrammar.UseCaseDocumentationContext): void {
-        this.validateContext(context);
-    }
-    public enterDocumentationLine(context: MetaEdGrammar.DocumentationLineContext): void {
-        this.validateContext(context);
-    }
-    public enterDomain(context: MetaEdGrammar.DomainContext): void {
-        this.validateContext(context);
-    }
-    public enterDomainItem(context: MetaEdGrammar.DomainItemContext): void {
-        this.validateContext(context);
-    }
-    public enterDomainName(context: MetaEdGrammar.DomainNameContext): void {
-        this.validateContext(context);
-    }
-    public enterDomainEntity(context: MetaEdGrammar.DomainEntityContext): void {
-        this.validateContext(context);
-    }
-    public enterDomainEntityExtension(context: MetaEdGrammar.DomainEntityExtensionContext): void {
-        this.validateContext(context);
-    }
-    public enterDomainEntitySubclass(context: MetaEdGrammar.DomainEntitySubclassContext): void {
-        this.validateContext(context);
-    }
-    public enterDurationProperty(context: MetaEdGrammar.DurationPropertyContext): void {
-        this.validateContext(context);
-    }
-    public enterEntityConfiguration(context: MetaEdGrammar.EntityConfigurationContext): void {
-        this.validateContext(context);
-    }
-    public enterEntityName(context: MetaEdGrammar.EntityNameContext): void {
-        this.validateContext(context);
-    }
-    public enterEnumeration(context: MetaEdGrammar.EnumerationContext): void {
-        this.validateContext(context);
-    }
-    public enterEnumerationName(context: MetaEdGrammar.EnumerationNameContext): void {
-        this.validateContext(context);
-    }
-    public enterEnumerationProperty(context: MetaEdGrammar.EnumerationPropertyContext): void {
-        this.validateContext(context);
-    }
-    public enterExtendeeName(context: MetaEdGrammar.ExtendeeNameContext): void {
-        this.validateContext(context);
-    }
-    public enterFirstDomainEntity(context: MetaEdGrammar.FirstDomainEntityContext): void {
-        this.validateContext(context);
-    }
-    public enterIncludeProperty(context: MetaEdGrammar.IncludePropertyContext): void {
-        this.validateContext(context);
-    }
-    public enterIncludeExtensionOverride(context: MetaEdGrammar.IncludeExtensionOverrideContext): void {
-
-<<<<<<< HEAD
-    }
-    public enterInlineCommonName(context: MetaEdGrammar.InlineCommonNameContext): void {
-        this.validateContext(context);
-    }
-    public enterInlineCommonType(context: MetaEdGrammar.InlineCommonTypeContext): void {
-        this.validateContext(context);
-    }
-    public enterSigned_int(context: MetaEdGrammar.Signed_intContext): void {
-        this.validateContext(context);
-    }
-    public enterIntegerProperty(context: MetaEdGrammar.IntegerPropertyContext): void {
-        this.validateContext(context);
-    }
-    public enterInterchange(context: MetaEdGrammar.InterchangeContext): void {
-        this.validateContext(context);
-    }
-    public enterInterchangeComponent(context: MetaEdGrammar.InterchangeComponentContext): void {
-        this.validateContext(context);
-    }
-    public enterInterchangeElement(context: MetaEdGrammar.InterchangeElementContext): void {
-        this.validateContext(context);
-    }
-    public enterInterchangeExtension(context: MetaEdGrammar.InterchangeExtensionContext): void {
-        this.validateContext(context);
-    }
-    public enterInterchangeExtensionComponent(context: MetaEdGrammar.InterchangeExtensionComponentContext): void {
-        this.validateContext(context);
-    }
-    public enterInterchangeIdentityTemplate(context: MetaEdGrammar.InterchangeIdentityTemplateContext): void {
-        this.validateContext(context);
-    }
-    public enterInterchangeName(context: MetaEdGrammar.InterchangeNameContext): void {
-        this.validateContext(context);
-    }
-    public enterEnumerationItem(context: MetaEdGrammar.EnumerationItemContext): void {
-        this.validateContext(context);
-    }
-    public enterMaxLength(context: MetaEdGrammar.MaxLengthContext): void {
-        this.validateContext(context);
-    }
-    public enterMaxValue(context: MetaEdGrammar.MaxValueContext): void {
-        this.validateContext(context);
-    }
-    public enterMaxValueDecimal(context: MetaEdGrammar.MaxValueDecimalContext): void {
-        this.validateContext(context);
-    }
-    public enterIsWeakReference(context: MetaEdGrammar.IsWeakReferenceContext): void {
-        this.validateContext(context);
-    }
-    public enterMergePartOfReference(context: MetaEdGrammar.MergePartOfReferenceContext): void {
-        this.validateContext(context);
-    }
-    public enterMergePropertyPath(context: MetaEdGrammar.MergePropertyPathContext): void {
-        this.validateContext(context);
-    }
-    public enterMetaEd(context: MetaEdGrammar.MetaEdContext): void {
-        this.validateContext(context);
-    }
-    public enterMinLength(context: MetaEdGrammar.MinLengthContext): void {
-        this.validateContext(context);
-    }
-    public enterMinValue(context: MetaEdGrammar.MinValueContext): void {
-        this.validateContext(context);
-    }
-    public enterMinValueDecimal(context: MetaEdGrammar.MinValueDecimalContext): void {
-        this.validateContext(context);
-    }
-    public enterNamespace(context: MetaEdGrammar.NamespaceContext): void {
-        this.validateContext(context);
-    }
-    public enterNamespaceName(context: MetaEdGrammar.NamespaceNameContext): void {
-        this.validateContext(context);
-    }
-    public enterNamespaceType(context: MetaEdGrammar.NamespaceTypeContext): void {
-        this.validateContext(context);
-    }
-    public enterNamespaceProjectExtension(context: MetaEdGrammar.NamespaceProjectExtensionContext): void {
-        this.validateContext(context);
-    }
-    public enterOptional(context: MetaEdGrammar.OptionalContext): void {
-        this.validateContext(context);
-    }
-    public enterOptionalCollection(context: MetaEdGrammar.OptionalCollectionContext): void {
-        this.validateContext(context);
-    }
-    public enterOptionalMapType(context: MetaEdGrammar.OptionalMapTypeContext): void {
-        this.validateContext(context);
-    }
-    public enterPercentProperty(context: MetaEdGrammar.PercentPropertyContext): void {
-        this.validateContext(context);
-    }
-    public enterIdentity(context: MetaEdGrammar.IdentityContext): void {
-        this.validateContext(context);
-    }
-    public enterIdentityRename(context: MetaEdGrammar.IdentityRenameContext): void {
-        this.validateContext(context);
-    }
-    public enterMetaEdId(context: MetaEdGrammar.MetaEdIdContext): void {
-        this.validateContext(context);
-    }
-    public enterProperty(context: MetaEdGrammar.PropertyContext): void {
-        this.validateContext(context);
-    }
-    public enterPropertyAnnotation(context: MetaEdGrammar.PropertyAnnotationContext): void {
-        this.validateContext(context);
-    }
-    public enterPropertyComponents(context: MetaEdGrammar.PropertyComponentsContext): void {
-        this.validateContext(context);
-    }
-    public enterPropertyName(context: MetaEdGrammar.PropertyNameContext): void {
-        this.validateContext(context);
-    }
-    public enterPropertyPath(context: MetaEdGrammar.PropertyPathContext): void {
-        this.validateContext(context);
-    }
-    public enterReferenceProperty(context: MetaEdGrammar.ReferencePropertyContext): void {
-        this.validateContext(context);
-    }
-    public enterRequired(context: MetaEdGrammar.RequiredContext): void {
-        this.validateContext(context);
-    }
-    public enterRequiredCollection(context: MetaEdGrammar.RequiredCollectionContext): void {
-        this.validateContext(context);
-    }
-    public enterRequiredMapType(context: MetaEdGrammar.RequiredMapTypeContext): void {
-        this.validateContext(context);
-    }
-    public enterSecondDomainEntity(context: MetaEdGrammar.SecondDomainEntityContext): void {
-        this.validateContext(context);
-    }
-    public enterShortDescription(context: MetaEdGrammar.ShortDescriptionContext): void {
-        this.validateContext(context);
-    }
-    public enterSharedDecimalProperty(context: MetaEdGrammar.SharedDecimalPropertyContext): void {
-        this.validateContext(context);
-    }
-    public enterSharedIntegerProperty(context: MetaEdGrammar.SharedIntegerPropertyContext): void {
-        this.validateContext(context);
-    }
-    public enterSharedShortProperty(context: MetaEdGrammar.SharedShortPropertyContext): void {
-        this.validateContext(context);
-    }
-    public enterSharedStringProperty(context: MetaEdGrammar.SharedStringPropertyContext): void {
-        this.validateContext(context);
-    }
-    public enterSharedPropertyType(context: MetaEdGrammar.SharedPropertyTypeContext): void {
-        this.validateContext(context);
-    }
-    public enterShortenToName(context: MetaEdGrammar.ShortenToNameContext): void {
-        this.validateContext(context);
-    }
-    public enterShortProperty(context: MetaEdGrammar.ShortPropertyContext): void {
-        this.validateContext(context);
-    }
-    public enterStringProperty(context: MetaEdGrammar.StringPropertyContext): void {
-        this.validateContext(context);
-    }
-    public enterSubdomain(context: MetaEdGrammar.SubdomainContext): void {
-        this.validateContext(context);
-    }
-    public enterParentDomainName(context: MetaEdGrammar.ParentDomainNameContext): void {
-        this.validateContext(context);
-    }
-    public enterSubdomainName(context: MetaEdGrammar.SubdomainNameContext): void {
-        this.validateContext(context);
-    }
-    public enterSubdomainPosition(context: MetaEdGrammar.SubdomainPositionContext): void {
-        this.validateContext(context);
-    }
-    public enterTargetPropertyPath(context: MetaEdGrammar.TargetPropertyPathContext): void {
-        this.validateContext(context);
-    }
-    public enterTimeProperty(context: MetaEdGrammar.TimePropertyContext): void {
-        this.validateContext(context);
-    }
-    public enterTopLevelEntity(context: MetaEdGrammar.TopLevelEntityContext): void {
-        this.validateContext(context);
-    }
-    public enterTotalDigits(context: MetaEdGrammar.TotalDigitsContext): void {
-        this.validateContext(context);
-    }
-    public enterUnaryOperator(context: MetaEdGrammar.UnaryOperatorContext): void {
-        this.validateContext(context);
-    }
-    public enterIsQueryableField(context: MetaEdGrammar.IsQueryableFieldContext): void {
-        this.validateContext(context);
-    }
-    public enterIsQueryableOnly(context: MetaEdGrammar.IsQueryableOnlyContext): void {
-        this.validateContext(context);
-    }
-    public enterWithContext(context: MetaEdGrammar.WithContextContext): void {
-        this.validateContext(context);
-    }
-    public enterWithContextName(context: MetaEdGrammar.WithContextNameContext): void {
-        this.validateContext(context);
-    }
-    public enterWithMapType(context: MetaEdGrammar.WithMapTypeContext): void {
-        this.validateContext(context);
-    }
-    public enterYearProperty(context: MetaEdGrammar.YearPropertyContext): void {
-        this.validateContext(context);
-=======
     public enterAbstractEntity(context) : void {
         this.validateContext(context, MetaEdGrammar.RULE_abstractEntity);
     }
 
     public enterMetaEd(context) : void {
         this.validateContext(context, MetaEdGrammar.RULE_metaEd);
->>>>>>> b0300ece
-    }
-    public exitAbstractEntity(context: MetaEdGrammar.AbstractEntityContext): void {
-
-    }
-    public exitAbstractEntityName(context: MetaEdGrammar.AbstractEntityNameContext): void {
-
-<<<<<<< HEAD
-    }
-    public exitAssociation(context: MetaEdGrammar.AssociationContext): void {
-
-    }
-    public exitAssociationExtension(context: MetaEdGrammar.AssociationExtensionContext): void {
-
-    }
-    public exitAssociationName(context: MetaEdGrammar.AssociationNameContext): void {
-
-    }
-    public exitAssociationSubclass(context: MetaEdGrammar.AssociationSubclassContext): void {
-
-    }
-    public exitBaseKeyName(context: MetaEdGrammar.BaseKeyNameContext): void {
-
-    }
-    public exitBaseName(context: MetaEdGrammar.BaseNameContext): void {
-
-    }
-    public exitBooleanProperty(context: MetaEdGrammar.BooleanPropertyContext): void {
-
-    }
-    public exitCascadeUpdate(context: MetaEdGrammar.CascadeUpdateContext): void {
-
-    }
-    public exitChoiceName(context: MetaEdGrammar.ChoiceNameContext): void {
-
-    }
-    public exitChoiceType(context: MetaEdGrammar.ChoiceTypeContext): void {
-
-    }
-    public exitCollection(context: MetaEdGrammar.CollectionContext): void {
-
-    }
-    public exitCommonDecimalName(context: MetaEdGrammar.CommonDecimalNameContext): void {
-
-    }
-    public exitCommonDecimal(context: MetaEdGrammar.CommonDecimalContext): void {
-
-    }
-    public exitCommonIntegerName(context: MetaEdGrammar.CommonIntegerNameContext): void {
-
-    }
-    public exitCommonInteger(context: MetaEdGrammar.CommonIntegerContext): void {
-
-    }
-    public exitCommonShortName(context: MetaEdGrammar.CommonShortNameContext): void {
-
-    }
-    public exitCommonShort(context: MetaEdGrammar.CommonShortContext): void {
-
-    }
-    public exitCommonStringName(context: MetaEdGrammar.CommonStringNameContext): void {
-
-    }
-    public exitCommonString(context: MetaEdGrammar.CommonStringContext): void {
-
-    }
-    public exitCommonName(context: MetaEdGrammar.CommonNameContext): void {
-
-    }
-    public exitCommonType(context: MetaEdGrammar.CommonTypeContext): void {
-
-    }
-    public exitCommonTypeExtension(context: MetaEdGrammar.CommonTypeExtensionContext): void {
-
-    }
-    public exitCurrencyProperty(context: MetaEdGrammar.CurrencyPropertyContext): void {
-
-    }
-    public exitDateProperty(context: MetaEdGrammar.DatePropertyContext): void {
-
-    }
-    public exitDecimalPlaces(context: MetaEdGrammar.DecimalPlacesContext): void {
-
-    }
-    public exitDecimalProperty(context: MetaEdGrammar.DecimalPropertyContext): void {
-
-    }
-    public exitDecimalValue(context: MetaEdGrammar.DecimalValueContext): void {
-
-    }
-    public exitDescriptor(context: MetaEdGrammar.DescriptorContext): void {
-
-    }
-    public exitDescriptorName(context: MetaEdGrammar.DescriptorNameContext): void {
-
-    }
-    public exitDescriptorProperty(context: MetaEdGrammar.DescriptorPropertyContext): void {
-
-    }
-    public exitDocumentation(context: MetaEdGrammar.DocumentationContext): void {
-
-    }
-    public exitFooterDocumentation(context: MetaEdGrammar.FooterDocumentationContext): void {
-
-    }
-    public exitExtendedDocumentation(context: MetaEdGrammar.ExtendedDocumentationContext): void {
-
-    }
-    public exitUseCaseDocumentation(context: MetaEdGrammar.UseCaseDocumentationContext): void {
-
-    }
-    public exitDocumentationLine(context: MetaEdGrammar.DocumentationLineContext): void {
-
-    }
-    public exitDomain(context: MetaEdGrammar.DomainContext): void {
-
-    }
-    public exitDomainItem(context: MetaEdGrammar.DomainItemContext): void {
-
-    }
-    public exitDomainName(context: MetaEdGrammar.DomainNameContext): void {
-
-    }
-    public exitDomainEntity(context: MetaEdGrammar.DomainEntityContext): void {
-
-    }
-    public exitDomainEntityExtension(context: MetaEdGrammar.DomainEntityExtensionContext): void {
-
-    }
-    public exitDomainEntitySubclass(context: MetaEdGrammar.DomainEntitySubclassContext): void {
-
-    }
-    public exitDurationProperty(context: MetaEdGrammar.DurationPropertyContext): void {
-
-    }
-    public exitEntityConfiguration(context: MetaEdGrammar.EntityConfigurationContext): void {
-
-    }
-    public exitEntityName(context: MetaEdGrammar.EntityNameContext): void {
-
-    }
-    public exitEnumeration(context: MetaEdGrammar.EnumerationContext): void {
-
-    }
-    public exitEnumerationName(context: MetaEdGrammar.EnumerationNameContext): void {
-
-    }
-    public exitEnumerationProperty(context: MetaEdGrammar.EnumerationPropertyContext): void {
-
-    }
-    public exitExtendeeName(context: MetaEdGrammar.ExtendeeNameContext): void {
-
-    }
-    public exitFirstDomainEntity(context: MetaEdGrammar.FirstDomainEntityContext): void {
-
-    }
-    public exitIncludeProperty(context: MetaEdGrammar.IncludePropertyContext): void {
-
-    }
-    public exitIncludeExtensionOverride(context: MetaEdGrammar.IncludeExtensionOverrideContext): void {
-
-    }
-    public exitInlineCommonName(context: MetaEdGrammar.InlineCommonNameContext): void {
-
-    }
-    public exitInlineCommonType(context: MetaEdGrammar.InlineCommonTypeContext): void {
-
-    }
-    public exitSigned_int(context: MetaEdGrammar.Signed_intContext): void {
-
-    }
-    public exitIntegerProperty(context: MetaEdGrammar.IntegerPropertyContext): void {
-
-    }
-    public exitInterchange(context: MetaEdGrammar.InterchangeContext): void {
-
-    }
-    public exitInterchangeComponent(context: MetaEdGrammar.InterchangeComponentContext): void {
-
-    }
-    public exitInterchangeElement(context: MetaEdGrammar.InterchangeElementContext): void {
-
-    }
-    public exitInterchangeExtension(context: MetaEdGrammar.InterchangeExtensionContext): void {
-
-    }
-    public exitInterchangeExtensionComponent(context: MetaEdGrammar.InterchangeExtensionComponentContext): void {
-
-    }
-    public exitInterchangeIdentityTemplate(context: MetaEdGrammar.InterchangeIdentityTemplateContext): void {
-
-    }
-    public exitInterchangeName(context: MetaEdGrammar.InterchangeNameContext): void {
-
-    }
-    public exitEnumerationItem(context: MetaEdGrammar.EnumerationItemContext): void {
-
-    }
-    public exitMaxLength(context: MetaEdGrammar.MaxLengthContext): void {
-
-    }
-    public exitMaxValue(context: MetaEdGrammar.MaxValueContext): void {
-
-    }
-    public exitMaxValueDecimal(context: MetaEdGrammar.MaxValueDecimalContext): void {
-
-    }
-    public exitIsWeakReference(context: MetaEdGrammar.IsWeakReferenceContext): void {
-
-    }
-    public exitMergePartOfReference(context: MetaEdGrammar.MergePartOfReferenceContext): void {
-
-    }
-    public exitMergePropertyPath(context: MetaEdGrammar.MergePropertyPathContext): void {
-
-    }
-    public exitMetaEd(context: MetaEdGrammar.MetaEdContext): void {
-
-    }
-    public exitMinLength(context: MetaEdGrammar.MinLengthContext): void {
-
-    }
-    public exitMinValue(context: MetaEdGrammar.MinValueContext): void {
-
-    }
-    public exitMinValueDecimal(context: MetaEdGrammar.MinValueDecimalContext): void {
-
-    }
-    public exitNamespace(context: MetaEdGrammar.NamespaceContext): void {
-
-    }
-    public exitNamespaceName(context: MetaEdGrammar.NamespaceNameContext): void {
-
-    }
-    public exitNamespaceType(context: MetaEdGrammar.NamespaceTypeContext): void {
-
-    }
-    public exitNamespaceProjectExtension(context: MetaEdGrammar.NamespaceProjectExtensionContext): void {
-
-    }
-    public exitOptional(context: MetaEdGrammar.OptionalContext): void {
-
-    }
-    public exitOptionalCollection(context: MetaEdGrammar.OptionalCollectionContext): void {
-
-    }
-    public exitOptionalMapType(context: MetaEdGrammar.OptionalMapTypeContext): void {
-
-    }
-    public exitPercentProperty(context: MetaEdGrammar.PercentPropertyContext): void {
-
-    }
-    public exitIdentity(context: MetaEdGrammar.IdentityContext): void {
-
-    }
-    public exitIdentityRename(context: MetaEdGrammar.IdentityRenameContext): void {
-
-    }
-    public exitMetaEdId(context: MetaEdGrammar.MetaEdIdContext): void {
-
-    }
-    public exitProperty(context: MetaEdGrammar.PropertyContext): void {
-
-    }
-    public exitPropertyAnnotation(context: MetaEdGrammar.PropertyAnnotationContext): void {
-
-    }
-    public exitPropertyComponents(context: MetaEdGrammar.PropertyComponentsContext): void {
-
-    }
-    public exitPropertyName(context: MetaEdGrammar.PropertyNameContext): void {
-
-    }
-    public exitPropertyPath(context: MetaEdGrammar.PropertyPathContext): void {
-
-    }
-    public exitReferenceProperty(context: MetaEdGrammar.ReferencePropertyContext): void {
-
-    }
-    public exitRequired(context: MetaEdGrammar.RequiredContext): void {
-
-    }
-    public exitRequiredCollection(context: MetaEdGrammar.RequiredCollectionContext): void {
-
-    }
-    public exitRequiredMapType(context: MetaEdGrammar.RequiredMapTypeContext): void {
-
-    }
-    public exitSecondDomainEntity(context: MetaEdGrammar.SecondDomainEntityContext): void {
-
-    }
-    public exitSharedDecimalProperty(context: MetaEdGrammar.SharedDecimalPropertyContext): void {
-
-    }
-    public exitSharedIntegerProperty(context: MetaEdGrammar.SharedIntegerPropertyContext): void {
-
-    }
-    public exitSharedShortProperty(context: MetaEdGrammar.SharedShortPropertyContext): void {
-
-    }
-    public exitSharedStringProperty(context: MetaEdGrammar.SharedStringPropertyContext): void {
-
-    }
-    public exitSharedPropertyType(context: MetaEdGrammar.SharedPropertyTypeContext): void {
-
-    }
-    public exitShortDescription(context: MetaEdGrammar.ShortDescriptionContext): void {
-
-    }
-    public exitShortenToName(context: MetaEdGrammar.ShortenToNameContext): void {
-
-    }
-    public exitShortProperty(context: MetaEdGrammar.ShortPropertyContext): void {
-
-    }
-    public exitStringProperty(context: MetaEdGrammar.StringPropertyContext): void {
-
-    }
-    public exitSubdomain(context: MetaEdGrammar.SubdomainContext): void {
-
-    }
-    public exitParentDomainName(context: MetaEdGrammar.ParentDomainNameContext): void {
-
-    }
-    public exitSubdomainName(context: MetaEdGrammar.SubdomainNameContext): void {
-
-    }
-    public exitSubdomainPosition(context: MetaEdGrammar.SubdomainPositionContext): void {
-
-    }
-    public exitTargetPropertyPath(context: MetaEdGrammar.TargetPropertyPathContext): void {
-
-    }
-    public exitTimeProperty(context: MetaEdGrammar.TimePropertyContext): void {
-
-    }
-    public exitTopLevelEntity(context: MetaEdGrammar.TopLevelEntityContext): void {
-
-    }
-    public exitTotalDigits(context: MetaEdGrammar.TotalDigitsContext): void {
-
-    }
-    public exitUnaryOperator(context: MetaEdGrammar.UnaryOperatorContext): void {
-
-    }
-    public exitIsQueryableField(context: MetaEdGrammar.IsQueryableFieldContext): void {
-
-    }
-    public exitIsQueryableOnly(context: MetaEdGrammar.IsQueryableOnlyContext): void {
-
-    }
-    public exitWithContext(context: MetaEdGrammar.WithContextContext): void {
-
-    }
-    public exitWithContextName(context: MetaEdGrammar.WithContextNameContext): void {
-
-    }
-    public exitWithMapType(context: MetaEdGrammar.WithMapTypeContext): void {
-
-    }
-    public exitYearProperty(context: MetaEdGrammar.YearPropertyContext): void {
-
-    }
-    public enterEveryRule(ctx: ParserRuleContext): void {
-
-    }
-    public exitEveryRule(ctx: ParserRuleContext): void {
-
-    }
-    //public visitErrorNode(node: IErrorNode): void {
-=======
-    // public enterAssociationExtension(context: MetaEdGrammar.AssociationExtensionContext) : void {
-    //     this.validateContext(context);
-    // }
-    //
-    // public enterAssociationName(context: MetaEdGrammar.AssociationNameContext) : void {
-    //     this.validateContext(context);
-    // }
-    //
-    // public enterAssociationSubclass(MetaEdGrammar.AssociationSubclassContext context) : void {
-    //     this.validateContext(context);
-    // }
-    //
-    // public enterBaseKeyName(MetaEdGrammar.BaseKeyNameContext context) : void {
-    //     this.validateContext(context);
-    // }
-    //
-    // public enterBaseName(MetaEdGrammar.BaseNameContext context) : void {
-    //     this.validateContext(context);
-    // }
-    //
-    // public enterBooleanProperty(MetaEdGrammar.BooleanPropertyContext context) : void {
-    //     this.validateContext(context);
-    // }
-    //
-    // public enterCascadeUpdate(MetaEdGrammar.CascadeUpdateContext context) : void {
-    //     this.validateContext(context);
-    // }
-    //
-    // public enterChoiceName(MetaEdGrammar.ChoiceNameContext context) : void {
-    //     this.validateContext(context);
-    // }
-    //
-    // public enterChoiceType(MetaEdGrammar.ChoiceTypeContext context) : void {
-    //     this.validateContext(context);
-    // }
-    //
-    // public enterCollection(MetaEdGrammar.CollectionContext context) : void {
-    //     this.validateContext(context);
-    // }
-    //
-    // public enterCommonDecimalName(context: MetaEdGrammar.CommonDecimalNameContext) : void {
-    //     this.validateContext(context);
-    // }
-    //
+    }
+    public enterAbstractEntityName(context: MetaEdGrammar.AbstractEntityNameContext): void {
+        this.validateContext(context);
+    }
+    public enterAssociation(context: MetaEdGrammar.AssociationContext): void {
+        this.validateContext(context);
+    }
+    public enterAssociationExtension(context: MetaEdGrammar.AssociationExtensionContext): void {
+        this.validateContext(context);
+    }
+    public enterAssociationName(context: MetaEdGrammar.AssociationNameContext): void {
+        this.validateContext(context);
+    }
+    public enterAssociationSubclass(context: MetaEdGrammar.AssociationSubclassContext): void {
+        this.validateContext(context);
+    }
+    public enterBaseKeyName(context: MetaEdGrammar.BaseKeyNameContext): void {
+        this.validateContext(context);
+    }
+    public enterBaseName(context: MetaEdGrammar.BaseNameContext): void {
+        this.validateContext(context);
+    }
+    public enterBooleanProperty(context: MetaEdGrammar.BooleanPropertyContext): void {
+        this.validateContext(context);
+    }
+    public enterCascadeUpdate(context: MetaEdGrammar.CascadeUpdateContext): void {
+        this.validateContext(context);
+    }
+    public enterChoiceName(context: MetaEdGrammar.ChoiceNameContext): void {
+        this.validateContext(context);
+    }
+    public enterChoiceType(context: MetaEdGrammar.ChoiceTypeContext): void {
+        this.validateContext(context);
+    }
+    public enterCollection(context: MetaEdGrammar.CollectionContext): void {
+        this.validateContext(context);
+    }
+    public enterCommonDecimalName(context: MetaEdGrammar.CommonDecimalNameContext): void {
+        this.validateContext(context);
+    }
      public enterCommonDecimal(context) : void {
          this.validateContext(context, MetaEdGrammar.RULE_commonDecimal);
-     }
-    //
-    // public enterCommonIntegerName(MetaEdGrammar.CommonIntegerNameContext context) : void {
-    //     this.validateContext(context);
-    // }
-    //
-    // public enterCommonInteger(MetaEdGrammar.CommonIntegerContext context) : void {
-    //     this.validateContext(context);
-    // }
-    //
-    // public enterCommonShortName(MetaEdGrammar.CommonShortNameContext context) : void {
-    //     this.validateContext(context);
-    // }
-    //
-    // public enterCommonShort(MetaEdGrammar.CommonShortContext context) : void {
-    //     this.validateContext(context);
-    // }
-    //
-    // public enterCommonStringName(MetaEdGrammar.CommonStringNameContext context) : void {
-    //     this.validateContext(context);
-    // }
-    //
-    // public enterCommonString(MetaEdGrammar.CommonStringContext context) : void {
-    //     this.validateContext(context);
-    // }
-    //
-    // public enterCommonName(MetaEdGrammar.CommonNameContext context) : void {
-    //     this.validateContext(context);
-    // }
-    //
-    // public enterCommonType(MetaEdGrammar.CommonTypeContext context) : void {
-    //     this.validateContext(context);
-    // }
-    //
-    // public enterCommonTypeExtension(MetaEdGrammar.CommonTypeExtensionContext context) : void {
-    //     this.validateContext(context);
-    // }
-    //
-    // public enterCurrencyProperty(MetaEdGrammar.CurrencyPropertyContext context) : void {
-    //     this.validateContext(context);
-    // }
-    //
-    // public enterDateProperty(MetaEdGrammar.DatePropertyContext context) : void {
-    //     this.validateContext(context);
-    // }
-    //
-    // public enterDecimalPlaces(MetaEdGrammar.DecimalPlacesContext context) : void {
-    //     this.validateContext(context);
-    // }
-    //
-    // public enterDecimalProperty(MetaEdGrammar.DecimalPropertyContext context) : void {
-    //     this.validateContext(context);
-    // }
-    //
-    // public enterDecimalValue(MetaEdGrammar.DecimalValueContext context) : void {
-    //     this.validateContext(context);
-    // }
-    //
-    // public enterDescriptor(MetaEdGrammar.DescriptorContext context) : void {
-    //     this.validateContext(context);
-    // }
-    //
-    // public enterDescriptorName(MetaEdGrammar.DescriptorNameContext context) : void {
-    //     this.validateContext(context);
-    // }
-    //
-    // public enterDescriptorProperty(MetaEdGrammar.DescriptorPropertyContext context) : void {
-    //     this.validateContext(context);
-    // }
-    //
-    // public enterDocumentation(MetaEdGrammar.DocumentationContext context) : void {
-    //     this.validateContext(context);
-    // }
-    //
-    // public enterFooterDocumentation(MetaEdGrammar.FooterDocumentationContext context) : void {
-    //     this.validateContext(context);
-    // }
-    //
-    // public enterExtendedDocumentation(MetaEdGrammar.ExtendedDocumentationContext context) : void {
-    //     this.validateContext(context);
-    // }
-    //
-    // public enterUseCaseDocumentation(MetaEdGrammar.UseCaseDocumentationContext context) : void {
-    //     this.validateContext(context);
-    // }
-    //
-    // public enterDocumentationLine(MetaEdGrammar.DocumentationLineContext context) : void {
-    //     this.validateContext(context);
-    // }
-    //
-    // public enterDomain(MetaEdGrammar.DomainContext context) : void {
-    //     this.validateContext(context);
-    // }
-    //
-    // public enterDomainItem(MetaEdGrammar.DomainItemContext context) : void {
-    //     this.validateContext(context);
-    // }
-    //
-    // public enterDomainName(MetaEdGrammar.DomainNameContext context) : void {
-    //     this.validateContext(context);
-    // }
-    //
-    // public enterDomainEntity(MetaEdGrammar.DomainEntityContext context) : void {
-    //     this.validateContext(context);
-    // }
-    //
-    // public enterDomainEntityExtension(MetaEdGrammar.DomainEntityExtensionContext context) : void {
-    //     this.validateContext(context);
-    // }
-    //
-    // public enterDomainEntitySubclass(MetaEdGrammar.DomainEntitySubclassContext context) : void {
-    //     this.validateContext(context);
-    // }
-    //
-    // public enterDurationProperty(MetaEdGrammar.DurationPropertyContext context) : void {
-    //     this.validateContext(context);
-    // }
-    //
-    // public enterEntityConfiguration(MetaEdGrammar.EntityConfigurationContext context) : void {
-    //     this.validateContext(context);
-    // }
-    //
-    // public enterEntityName(MetaEdGrammar.EntityNameContext context) : void {
-    //     this.validateContext(context);
-    // }
-    //
-    // public enterEnumeration(MetaEdGrammar.EnumerationContext context) : void {
-    //     this.validateContext(context);
-    // }
-    //
-    // public enterEnumerationName(MetaEdGrammar.EnumerationNameContext context) : void {
-    //     this.validateContext(context);
-    // }
-    //
-    // public enterEnumerationProperty(MetaEdGrammar.EnumerationPropertyContext context) : void {
-    //     this.validateContext(context);
-    // }
-    //
-    // public enterExtendeeName(MetaEdGrammar.ExtendeeNameContext context) : void {
-    //     this.validateContext(context);
-    // }
-    //
-    // public enterFirstDomainEntity(MetaEdGrammar.FirstDomainEntityContext context) : void {
-    //     this.validateContext(context);
-    // }
-    //
-    // public enterIncludeProperty(MetaEdGrammar.IncludePropertyContext context) : void {
-    //     this.validateContext(context);
-    // }
-    //
-    // public enterIncludeExtensionOverride(MetaEdGrammar.IncludeExtensionOverrideContext context) : void {
-    //     this.validateContext(context);
-    // }
-    //
-    // public enterInlineCommonName(MetaEdGrammar.InlineCommonNameContext context) : void {
-    //     this.validateContext(context);
-    // }
-    //
-    // public enterInlineCommonType(MetaEdGrammar.InlineCommonTypeContext context) : void {
-    //     this.validateContext(context);
-    // }
-    //
-    // public enterSigned_int(MetaEdGrammar.Signed_intContext context) : void {
-    //     this.validateContext(context);
-    // }
-    //
-    // public enterIntegerProperty(MetaEdGrammar.IntegerPropertyContext context) : void {
-    //     this.validateContext(context);
-    // }
-    //
-    // public enterInterchange(MetaEdGrammar.InterchangeContext context) : void {
-    //     this.validateContext(context);
-    // }
-    //
-    // public enterInterchangeComponent(MetaEdGrammar.InterchangeComponentContext context) : void {
-    //     this.validateContext(context);
-    // }
-    //
-    // public enterInterchangeElement(MetaEdGrammar.InterchangeElementContext context) : void {
-    //     this.validateContext(context);
-    // }
-    //
-    // public enterInterchangeExtension(MetaEdGrammar.InterchangeExtensionContext context) : void {
-    //     this.validateContext(context);
-    // }
-    //
-    // public enterInterchangeExtensionComponent(MetaEdGrammar.InterchangeExtensionComponentContext context) : void {
-    //     this.validateContext(context);
-    // }
-    //
-    // public enterInterchangeIdentityTemplate(MetaEdGrammar.InterchangeIdentityTemplateContext context) : void {
-    //     this.validateContext(context);
-    // }
-    //
-    // public enterInterchangeName(MetaEdGrammar.InterchangeNameContext context) : void {
-    //     this.validateContext(context);
-    // }
-    //
-    // public enterEnumerationItem(MetaEdGrammar.EnumerationItemContext context) : void {
-    //     this.validateContext(context);
-    // }
-    //
-    // public enterMaxLength(MetaEdGrammar.MaxLengthContext context) : void {
-    //     this.validateContext(context);
-    // }
-    //
-    // public enterMaxValue(MetaEdGrammar.MaxValueContext context) : void {
-    //     this.validateContext(context);
-    // }
-    //
-    // public enterMaxValueDecimal(MetaEdGrammar.MaxValueDecimalContext context) : void {
-    //     this.validateContext(context);
-    // }
-    //
-    // public enterIsWeakReference(MetaEdGrammar.IsWeakReferenceContext context) : void {
-    //     this.validateContext(context);
-    // }
-    //
-    // public enterMergePartOfReference(MetaEdGrammar.MergePartOfReferenceContext context) : void {
-    //     this.validateContext(context);
-    // }
-    //
-    // public enterMergePropertyPath(MetaEdGrammar.MergePropertyPathContext context) : void {
-    //     this.validateContext(context);
-    // }
-    //
-
-    //
-    // public enterMinLength(MetaEdGrammar.MinLengthContext context) : void {
-    //     this.validateContext(context);
-    // }
-    //
-    // public enterMinValue(MetaEdGrammar.MinValueContext context) : void {
-    //     this.validateContext(context);
-    // }
-    //
-    // public enterMinValueDecimal(MetaEdGrammar.MinValueDecimalContext context) : void {
-    //     this.validateContext(context);
-    // }
-    //
-    // public enterNamespace(MetaEdGrammar.NamespaceContext context) : void {
-    //     this.validateContext(context);
-    // }
-    //
-    // public enterNamespaceName(MetaEdGrammar.NamespaceNameContext context) : void {
-    //     this.validateContext(context);
-    // }
-    //
-    // public enterNamespaceType(MetaEdGrammar.NamespaceTypeContext context) : void {
-    //     this.validateContext(context);
-    // }
-    //
-    // public enterNamespaceProjectExtension(MetaEdGrammar.NamespaceProjectExtensionContext context) : void {
-    //     this.validateContext(context);
-    // }
-    //
-    // public enterOptional(MetaEdGrammar.OptionalContext context) : void {
-    //     this.validateContext(context);
-    // }
-    //
-    // public enterOptionalCollection(MetaEdGrammar.OptionalCollectionContext context) : void {
-    //     this.validateContext(context);
-    // }
-    //
-    // public enterOptionalMapType(MetaEdGrammar.OptionalMapTypeContext context) : void {
-    //     this.validateContext(context);
-    // }
-    //
-    // public enterPercentProperty(MetaEdGrammar.PercentPropertyContext context) : void {
-    //     this.validateContext(context);
-    // }
-    //
-    // public enterIdentity(MetaEdGrammar.IdentityContext context) : void {
-    //     this.validateContext(context);
-    // }
-    //
-    // public enterIdentityRename(MetaEdGrammar.IdentityRenameContext context) : void {
-    //     this.validateContext(context);
-    // }
-    //
-    // public enterMetaEdId(MetaEdGrammar.MetaEdIdContext context) : void {
-    //     this.validateContext(context);
-    // }
-    //
-    // public enterProperty(MetaEdGrammar.PropertyContext context) : void {
-    //     this.validateContext(context);
-    // }
-    //
-    // public enterPropertyAnnotation(MetaEdGrammar.PropertyAnnotationContext context) : void {
-    //     this.validateContext(context);
-    // }
-    //
-    // public enterPropertyComponents(MetaEdGrammar.PropertyComponentsContext context) : void {
-    //     this.validateContext(context);
-    // }
-    //
-    // public enterPropertyName(MetaEdGrammar.PropertyNameContext context) : void {
-    //     this.validateContext(context);
-    // }
-    //
-    // public enterPropertyPath(MetaEdGrammar.PropertyPathContext context) : void {
-    //     this.validateContext(context);
-    // }
-    //
-    // public enterReferenceProperty(MetaEdGrammar.ReferencePropertyContext context) : void {
-    //     this.validateContext(context);
-    // }
-    //
-    // public enterRequired(MetaEdGrammar.RequiredContext context) : void {
-    //     this.validateContext(context);
-    // }
-    //
-    // public enterRequiredCollection(MetaEdGrammar.RequiredCollectionContext context) : void {
-    //     this.validateContext(context);
-    // }
-    //
-    // public enterRequiredMapType(MetaEdGrammar.RequiredMapTypeContext context) : void {
-    //     this.validateContext(context);
-    // }
-    //
-    // public enterSecondDomainEntity(MetaEdGrammar.SecondDomainEntityContext context) : void {
-    //     this.validateContext(context);
-    // }
-    //
-    // public enterShortDescription(MetaEdGrammar.ShortDescriptionContext context) : void {
-    //
-    //     this.validateContext(context);
-    // }
-    //
-    // public enterSharedDecimalProperty(MetaEdGrammar.SharedDecimalPropertyContext context) : void {
-    //
-    //     this.validateContext(context);
-    // }
-    //
-    // public enterSharedIntegerProperty(MetaEdGrammar.SharedIntegerPropertyContext context) : void {
-    //
-    //     this.validateContext(context);
-    // }
-    //
-    // public enterSharedShortProperty(MetaEdGrammar.SharedShortPropertyContext context) : void {
-    //
-    //     this.validateContext(context);
-    // }
-    //
-    // public enterSharedStringProperty(MetaEdGrammar.SharedStringPropertyContext context) : void {
-    //
-    //     this.validateContext(context);
-    // }
-    //
-    // public enterSharedPropertyType(MetaEdGrammar.SharedPropertyTypeContext context) : void {
-    //
-    //     this.validateContext(context);
-    // }
-    //
-    // public enterShortenToName(MetaEdGrammar.ShortenToNameContext context) : void {
-    //
-    //     this.validateContext(context);
-    // }
-    //
-    // public enterShortProperty(MetaEdGrammar.ShortPropertyContext context) : void {
-    //
-    //     this.validateContext(context);
-    // }
-    //
-    // public enterStringProperty(MetaEdGrammar.StringPropertyContext context) : void {
-    //
-    //     this.validateContext(context);
-    // }
-    //
-    // public enterSubdomain(MetaEdGrammar.SubdomainContext context) : void {
-    //
-    //     this.validateContext(context);
-    // }
-    //
-    // public enterParentDomainName(MetaEdGrammar.ParentDomainNameContext context) : void {
-    //
-    //     this.validateContext(context);
-    // }
-    //
-    // public enterSubdomainName(MetaEdGrammar.SubdomainNameContext context) : void {
-    //
-    //     this.validateContext(context);
-    // }
-    //
-    // public enterSubdomainPosition(MetaEdGrammar.SubdomainPositionContext context) : void {
-    //
-    //     this.validateContext(context);
-    // }
-    //
-    // public enterTargetPropertyPath(MetaEdGrammar.TargetPropertyPathContext context) : void {
-    //
-    //     this.validateContext(context);
-    // }
-    //
-    // public enterTimeProperty(MetaEdGrammar.TimePropertyContext context) : void {
-    //
-    //     this.validateContext(context);
-    // }
-    //
-    // public enterTopLevelEntity(MetaEdGrammar.TopLevelEntityContext context) : void {
-    //
-    //     this.validateContext(context);
-    // }
-    //
-    // public enterTotalDigits(MetaEdGrammar.TotalDigitsContext context) : void {
-    //
-    //     this.validateContext(context);
-    // }
-    //
-    // public enterUnaryOperator(MetaEdGrammar.UnaryOperatorContext context) : void {
-    //
-    //     this.validateContext(context);
-    // }
-    //
-    // public enterIsQueryableField(MetaEdGrammar.IsQueryableFieldContext context) : void {
-    //
-    //     this.validateContext(context);
-    // }
-    //
-    // public enterIsQueryableOnly(MetaEdGrammar.IsQueryableOnlyContext context) : void {
-    //
-    //     this.validateContext(context);
-    // }
-    //
-    // public enterWithContext(MetaEdGrammar.WithContextContext context) : void {
-    //
-    //     this.validateContext(context);
-    // }
-    //
-    // public enterWithContextName(MetaEdGrammar.WithContextNameContext context) : void {
-    //
-    //     this.validateContext(context);
-    // }
-    //
-    // public enterWithMapType(MetaEdGrammar.WithMapTypeContext context) : void {
-    //
-    //     this.validateContext(context);
-    // }
->>>>>>> b0300ece
-    //
-    //}
-    //public visitTerminal(node: ITerminalNode): void {
-    //
-    //}
-}+    }
+    public enterCommonIntegerName(context: MetaEdGrammar.CommonIntegerNameContext): void {
+        this.validateContext(context);
+    }
+    public enterCommonInteger(context: MetaEdGrammar.CommonIntegerContext): void {
+        this.validateContext(context);
+    }
+    public enterCommonShortName(context: MetaEdGrammar.CommonShortNameContext): void {
+        this.validateContext(context);
+    }
+    public enterCommonShort(context: MetaEdGrammar.CommonShortContext): void {
+        this.validateContext(context);
+    }
+    public enterCommonStringName(context: MetaEdGrammar.CommonStringNameContext): void {
+        this.validateContext(context);
+    }
+    public enterCommonString(context: MetaEdGrammar.CommonStringContext): void {
+        this.validateContext(context);
+    }
+    public enterCommonName(context: MetaEdGrammar.CommonNameContext): void {
+        this.validateContext(context);
+    }
+    public enterCommonType(context: MetaEdGrammar.CommonTypeContext): void {
+        this.validateContext(context);
+    }
+    public enterCommonTypeExtension(context: MetaEdGrammar.CommonTypeExtensionContext): void {
+        this.validateContext(context);
+    }
+    public enterCurrencyProperty(context: MetaEdGrammar.CurrencyPropertyContext): void {
+        this.validateContext(context);
+    }
+    public enterDateProperty(context: MetaEdGrammar.DatePropertyContext): void {
+        this.validateContext(context);
+    }
+    public enterDecimalPlaces(context: MetaEdGrammar.DecimalPlacesContext): void {
+        this.validateContext(context);
+    }
+    public enterDecimalProperty(context: MetaEdGrammar.DecimalPropertyContext): void {
+        this.validateContext(context);
+    }
+    public enterDecimalValue(context: MetaEdGrammar.DecimalValueContext): void {
+        this.validateContext(context);
+    }
+    public enterDescriptor(context: MetaEdGrammar.DescriptorContext): void {
+        this.validateContext(context);
+    }
+    public enterDescriptorName(context: MetaEdGrammar.DescriptorNameContext): void {
+        this.validateContext(context);
+    }
+    public enterDescriptorProperty(context: MetaEdGrammar.DescriptorPropertyContext): void {
+        this.validateContext(context);
+    }
+    public enterDocumentation(context: MetaEdGrammar.DocumentationContext): void {
+        this.validateContext(context);
+    }
+    public enterFooterDocumentation(context: MetaEdGrammar.FooterDocumentationContext): void {
+        this.validateContext(context);
+    }
+    public enterExtendedDocumentation(context: MetaEdGrammar.ExtendedDocumentationContext): void {
+        this.validateContext(context);
+    }
+    public enterUseCaseDocumentation(context: MetaEdGrammar.UseCaseDocumentationContext): void {
+        this.validateContext(context);
+    }
+    public enterDocumentationLine(context: MetaEdGrammar.DocumentationLineContext): void {
+        this.validateContext(context);
+    }
+    public enterDomain(context: MetaEdGrammar.DomainContext): void {
+        this.validateContext(context);
+    }
+    public enterDomainItem(context: MetaEdGrammar.DomainItemContext): void {
+        this.validateContext(context);
+    }
+    public enterDomainName(context: MetaEdGrammar.DomainNameContext): void {
+        this.validateContext(context);
+    }
+    public enterDomainEntity(context: MetaEdGrammar.DomainEntityContext): void {
+        this.validateContext(context);
+    }
+    public enterDomainEntityExtension(context: MetaEdGrammar.DomainEntityExtensionContext): void {
+        this.validateContext(context);
+    }
+    public enterDomainEntitySubclass(context: MetaEdGrammar.DomainEntitySubclassContext): void {
+        this.validateContext(context);
+    }
+    public enterDurationProperty(context: MetaEdGrammar.DurationPropertyContext): void {
+        this.validateContext(context);
+    }
+    public enterEntityConfiguration(context: MetaEdGrammar.EntityConfigurationContext): void {
+        this.validateContext(context);
+    }
+    public enterEntityName(context: MetaEdGrammar.EntityNameContext): void {
+        this.validateContext(context);
+    }
+    public enterEnumeration(context: MetaEdGrammar.EnumerationContext): void {
+        this.validateContext(context);
+    }
+    public enterEnumerationName(context: MetaEdGrammar.EnumerationNameContext): void {
+        this.validateContext(context);
+    }
+    public enterEnumerationProperty(context: MetaEdGrammar.EnumerationPropertyContext): void {
+        this.validateContext(context);
+    }
+    public enterExtendeeName(context: MetaEdGrammar.ExtendeeNameContext): void {
+        this.validateContext(context);
+    }
+    public enterFirstDomainEntity(context: MetaEdGrammar.FirstDomainEntityContext): void {
+        this.validateContext(context);
+    }
+    public enterIncludeProperty(context: MetaEdGrammar.IncludePropertyContext): void {
+        this.validateContext(context);
+    }
+    public enterIncludeExtensionOverride(context: MetaEdGrammar.IncludeExtensionOverrideContext): void {
+
+    }
+    public enterInlineCommonName(context: MetaEdGrammar.InlineCommonNameContext): void {
+        this.validateContext(context);
+    }
+    public enterInlineCommonType(context: MetaEdGrammar.InlineCommonTypeContext): void {
+        this.validateContext(context);
+    }
+    public enterSigned_int(context: MetaEdGrammar.Signed_intContext): void {
+        this.validateContext(context);
+    }
+    public enterIntegerProperty(context: MetaEdGrammar.IntegerPropertyContext): void {
+        this.validateContext(context);
+    }
+    public enterInterchange(context: MetaEdGrammar.InterchangeContext): void {
+        this.validateContext(context);
+    }
+    public enterInterchangeComponent(context: MetaEdGrammar.InterchangeComponentContext): void {
+        this.validateContext(context);
+    }
+    public enterInterchangeElement(context: MetaEdGrammar.InterchangeElementContext): void {
+        this.validateContext(context);
+    }
+    public enterInterchangeExtension(context: MetaEdGrammar.InterchangeExtensionContext): void {
+        this.validateContext(context);
+    }
+    public enterInterchangeExtensionComponent(context: MetaEdGrammar.InterchangeExtensionComponentContext): void {
+        this.validateContext(context);
+    }
+    public enterInterchangeIdentityTemplate(context: MetaEdGrammar.InterchangeIdentityTemplateContext): void {
+        this.validateContext(context);
+    }
+    public enterInterchangeName(context: MetaEdGrammar.InterchangeNameContext): void {
+        this.validateContext(context);
+    }
+    public enterEnumerationItem(context: MetaEdGrammar.EnumerationItemContext): void {
+        this.validateContext(context);
+    }
+    public enterMaxLength(context: MetaEdGrammar.MaxLengthContext): void {
+        this.validateContext(context);
+    }
+    public enterMaxValue(context: MetaEdGrammar.MaxValueContext): void {
+        this.validateContext(context);
+    }
+    public enterMaxValueDecimal(context: MetaEdGrammar.MaxValueDecimalContext): void {
+        this.validateContext(context);
+    }
+    public enterIsWeakReference(context: MetaEdGrammar.IsWeakReferenceContext): void {
+        this.validateContext(context);
+    }
+    public enterMergePartOfReference(context: MetaEdGrammar.MergePartOfReferenceContext): void {
+        this.validateContext(context);
+    }
+    public enterMergePropertyPath(context: MetaEdGrammar.MergePropertyPathContext): void {
+        this.validateContext(context);
+    }
+    public enterMetaEd(MetaEdGrammar.MetaEdContext context) : void {
+        this.validateContext(context);
+    }
+    public enterMinLength(context: MetaEdGrammar.MinLengthContext): void {
+        this.validateContext(context);
+    }
+    public enterMinValue(context: MetaEdGrammar.MinValueContext): void {
+        this.validateContext(context);
+    }
+    public enterMinValueDecimal(context: MetaEdGrammar.MinValueDecimalContext): void {
+        this.validateContext(context);
+    }
+    public enterNamespace(context: MetaEdGrammar.NamespaceContext): void {
+        this.validateContext(context);
+    }
+    public enterNamespaceName(context: MetaEdGrammar.NamespaceNameContext): void {
+        this.validateContext(context);
+    }
+    public enterNamespaceType(context: MetaEdGrammar.NamespaceTypeContext): void {
+        this.validateContext(context);
+    }
+    public enterNamespaceProjectExtension(context: MetaEdGrammar.NamespaceProjectExtensionContext): void {
+        this.validateContext(context);
+    }
+    public enterOptional(context: MetaEdGrammar.OptionalContext): void {
+        this.validateContext(context);
+    }
+    public enterOptionalCollection(context: MetaEdGrammar.OptionalCollectionContext): void {
+        this.validateContext(context);
+    }
+    public enterOptionalMapType(context: MetaEdGrammar.OptionalMapTypeContext): void {
+        this.validateContext(context);
+    }
+    public enterPercentProperty(context: MetaEdGrammar.PercentPropertyContext): void {
+        this.validateContext(context);
+    }
+    public enterIdentity(context: MetaEdGrammar.IdentityContext): void {
+        this.validateContext(context);
+    }
+    public enterIdentityRename(context: MetaEdGrammar.IdentityRenameContext): void {
+        this.validateContext(context);
+    }
+    public enterMetaEdId(context: MetaEdGrammar.MetaEdIdContext): void {
+        this.validateContext(context);
+    }
+    public enterProperty(context: MetaEdGrammar.PropertyContext): void {
+        this.validateContext(context);
+    }
+    public enterPropertyAnnotation(context: MetaEdGrammar.PropertyAnnotationContext): void {
+        this.validateContext(context);
+    }
+    public enterPropertyComponents(context: MetaEdGrammar.PropertyComponentsContext): void {
+        this.validateContext(context);
+    }
+    public enterPropertyName(context: MetaEdGrammar.PropertyNameContext): void {
+        this.validateContext(context);
+    }
+    public enterPropertyPath(context: MetaEdGrammar.PropertyPathContext): void {
+        this.validateContext(context);
+    }
+    public enterReferenceProperty(context: MetaEdGrammar.ReferencePropertyContext): void {
+        this.validateContext(context);
+    }
+    public enterRequired(context: MetaEdGrammar.RequiredContext): void {
+        this.validateContext(context);
+    }
+    public enterRequiredCollection(context: MetaEdGrammar.RequiredCollectionContext): void {
+        this.validateContext(context);
+    }
+    public enterRequiredMapType(context: MetaEdGrammar.RequiredMapTypeContext): void {
+        this.validateContext(context);
+    }
+    public enterSecondDomainEntity(context: MetaEdGrammar.SecondDomainEntityContext): void {
+        this.validateContext(context);
+    }
+    public enterShortDescription(context: MetaEdGrammar.ShortDescriptionContext): void {
+        this.validateContext(context);
+    }
+    public enterSharedDecimalProperty(context: MetaEdGrammar.SharedDecimalPropertyContext): void {
+        this.validateContext(context);
+    }
+    public enterSharedIntegerProperty(context: MetaEdGrammar.SharedIntegerPropertyContext): void {
+        this.validateContext(context);
+    }
+    public enterSharedShortProperty(context: MetaEdGrammar.SharedShortPropertyContext): void {
+        this.validateContext(context);
+    }
+    public enterSharedStringProperty(context: MetaEdGrammar.SharedStringPropertyContext): void {
+        this.validateContext(context);
+    }
+    public enterSharedPropertyType(context: MetaEdGrammar.SharedPropertyTypeContext): void {
+        this.validateContext(context);
+    }
+    public enterShortenToName(context: MetaEdGrammar.ShortenToNameContext): void {
+        this.validateContext(context);
+    }
+    public enterShortProperty(context: MetaEdGrammar.ShortPropertyContext): void {
+        this.validateContext(context);
+    }
+    public enterStringProperty(context: MetaEdGrammar.StringPropertyContext): void {
+        this.validateContext(context);
+    }
+    public enterSubdomain(context: MetaEdGrammar.SubdomainContext): void {
+        this.validateContext(context);
+    }
+    public enterParentDomainName(context: MetaEdGrammar.ParentDomainNameContext): void {
+        this.validateContext(context);
+    }
+    public enterSubdomainName(context: MetaEdGrammar.SubdomainNameContext): void {
+        this.validateContext(context);
+    }
+    public enterSubdomainPosition(context: MetaEdGrammar.SubdomainPositionContext): void {
+        this.validateContext(context);
+    }
+    public enterTargetPropertyPath(context: MetaEdGrammar.TargetPropertyPathContext): void {
+        this.validateContext(context);
+    }
+    public enterTimeProperty(context: MetaEdGrammar.TimePropertyContext): void {
+        this.validateContext(context);
+    }
+    public enterTopLevelEntity(context: MetaEdGrammar.TopLevelEntityContext): void {
+        this.validateContext(context);
+    }
+    public enterTotalDigits(context: MetaEdGrammar.TotalDigitsContext): void {
+        this.validateContext(context);
+    }
+    public enterUnaryOperator(context: MetaEdGrammar.UnaryOperatorContext): void {
+        this.validateContext(context);
+    }
+    public enterIsQueryableField(context: MetaEdGrammar.IsQueryableFieldContext): void {
+        this.validateContext(context);
+    }
+    public enterIsQueryableOnly(context: MetaEdGrammar.IsQueryableOnlyContext): void {
+        this.validateContext(context);
+    }
+    public enterWithContext(context: MetaEdGrammar.WithContextContext): void {
+        this.validateContext(context);
+    }
+    public enterWithContextName(context: MetaEdGrammar.WithContextNameContext): void {
+        this.validateContext(context);
+    }
+    public enterWithMapType(context: MetaEdGrammar.WithMapTypeContext): void {
+        this.validateContext(context);
+    }
+    public enterYearProperty(context: MetaEdGrammar.YearPropertyContext): void {
+        this.validateContext(context);
+    }
+    public exitAbstractEntity(context: MetaEdGrammar.AbstractEntityContext): void {
+
+    }
+    public exitAbstractEntityName(context: MetaEdGrammar.AbstractEntityNameContext): void {
+
+    }
+    public exitAssociation(context: MetaEdGrammar.AssociationContext): void {
+
+    }
+    public exitAssociationExtension(context: MetaEdGrammar.AssociationExtensionContext): void {
+
+    }
+    public exitAssociationName(context: MetaEdGrammar.AssociationNameContext): void {
+
+    }
+    public exitAssociationSubclass(context: MetaEdGrammar.AssociationSubclassContext): void {
+
+    }
+    public exitBaseKeyName(context: MetaEdGrammar.BaseKeyNameContext): void {
+
+    }
+    public exitBaseName(context: MetaEdGrammar.BaseNameContext): void {
+
+    }
+    public exitBooleanProperty(context: MetaEdGrammar.BooleanPropertyContext): void {
+
+    }
+    public exitCascadeUpdate(context: MetaEdGrammar.CascadeUpdateContext): void {
+
+    }
+    public exitChoiceName(context: MetaEdGrammar.ChoiceNameContext): void {
+
+    }
+    public exitChoiceType(context: MetaEdGrammar.ChoiceTypeContext): void {
+
+    }
+    public exitCollection(context: MetaEdGrammar.CollectionContext): void {
+
+    }
+    public exitCommonDecimalName(context: MetaEdGrammar.CommonDecimalNameContext): void {
+
+    }
+    public exitCommonDecimal(context: MetaEdGrammar.CommonDecimalContext): void {
+
+    }
+    public exitCommonIntegerName(context: MetaEdGrammar.CommonIntegerNameContext): void {
+
+    }
+    public exitCommonInteger(context: MetaEdGrammar.CommonIntegerContext): void {
+
+    }
+    public exitCommonShortName(context: MetaEdGrammar.CommonShortNameContext): void {
+
+    }
+    public exitCommonShort(context: MetaEdGrammar.CommonShortContext): void {
+
+    }
+    public exitCommonStringName(context: MetaEdGrammar.CommonStringNameContext): void {
+
+    }
+    public exitCommonString(context: MetaEdGrammar.CommonStringContext): void {
+
+    }
+    public exitCommonName(context: MetaEdGrammar.CommonNameContext): void {
+
+    }
+    public exitCommonType(context: MetaEdGrammar.CommonTypeContext): void {
+
+    }
+    public exitCommonTypeExtension(context: MetaEdGrammar.CommonTypeExtensionContext): void {
+
+    }
+    public exitCurrencyProperty(context: MetaEdGrammar.CurrencyPropertyContext): void {
+
+    }
+    public exitDateProperty(context: MetaEdGrammar.DatePropertyContext): void {
+
+    }
+    public exitDecimalPlaces(context: MetaEdGrammar.DecimalPlacesContext): void {
+
+    }
+    public exitDecimalProperty(context: MetaEdGrammar.DecimalPropertyContext): void {
+
+    }
+    public exitDecimalValue(context: MetaEdGrammar.DecimalValueContext): void {
+
+    }
+    public exitDescriptor(context: MetaEdGrammar.DescriptorContext): void {
+
+    }
+    public exitDescriptorName(context: MetaEdGrammar.DescriptorNameContext): void {
+
+    }
+    public exitDescriptorProperty(context: MetaEdGrammar.DescriptorPropertyContext): void {
+
+    }
+    public exitDocumentation(context: MetaEdGrammar.DocumentationContext): void {
+
+    }
+    public exitFooterDocumentation(context: MetaEdGrammar.FooterDocumentationContext): void {
+
+    }
+    public exitExtendedDocumentation(context: MetaEdGrammar.ExtendedDocumentationContext): void {
+
+    }
+    public exitUseCaseDocumentation(context: MetaEdGrammar.UseCaseDocumentationContext): void {
+
+    }
+    public exitDocumentationLine(context: MetaEdGrammar.DocumentationLineContext): void {
+
+    }
+    public exitDomain(context: MetaEdGrammar.DomainContext): void {
+
+    }
+    public exitDomainItem(context: MetaEdGrammar.DomainItemContext): void {
+
+    }
+    public exitDomainName(context: MetaEdGrammar.DomainNameContext): void {
+
+    }
+    public exitDomainEntity(context: MetaEdGrammar.DomainEntityContext): void {
+
+    }
+    public exitDomainEntityExtension(context: MetaEdGrammar.DomainEntityExtensionContext): void {
+
+    }
+    public exitDomainEntitySubclass(context: MetaEdGrammar.DomainEntitySubclassContext): void {
+
+    }
+    public exitDurationProperty(context: MetaEdGrammar.DurationPropertyContext): void {
+
+    }
+    public exitEntityConfiguration(context: MetaEdGrammar.EntityConfigurationContext): void {
+
+    }
+    public exitEntityName(context: MetaEdGrammar.EntityNameContext): void {
+
+    }
+    public exitEnumeration(context: MetaEdGrammar.EnumerationContext): void {
+
+    }
+    public exitEnumerationName(context: MetaEdGrammar.EnumerationNameContext): void {
+
+    }
+    public exitEnumerationProperty(context: MetaEdGrammar.EnumerationPropertyContext): void {
+
+    }
+    public exitExtendeeName(context: MetaEdGrammar.ExtendeeNameContext): void {
+
+    }
+    public exitFirstDomainEntity(context: MetaEdGrammar.FirstDomainEntityContext): void {
+
+    }
+    public exitIncludeProperty(context: MetaEdGrammar.IncludePropertyContext): void {
+
+    }
+    public exitIncludeExtensionOverride(context: MetaEdGrammar.IncludeExtensionOverrideContext): void {
+
+    }
+    public exitInlineCommonName(context: MetaEdGrammar.InlineCommonNameContext): void {
+
+    }
+    public exitInlineCommonType(context: MetaEdGrammar.InlineCommonTypeContext): void {
+
+    }
+    public exitSigned_int(context: MetaEdGrammar.Signed_intContext): void {
+
+    }
+    public exitIntegerProperty(context: MetaEdGrammar.IntegerPropertyContext): void {
+
+    }
+    public exitInterchange(context: MetaEdGrammar.InterchangeContext): void {
+
+    }
+    public exitInterchangeComponent(context: MetaEdGrammar.InterchangeComponentContext): void {
+
+    }
+    public exitInterchangeElement(context: MetaEdGrammar.InterchangeElementContext): void {
+
+    }
+    public exitInterchangeExtension(context: MetaEdGrammar.InterchangeExtensionContext): void {
+
+    }
+    public exitInterchangeExtensionComponent(context: MetaEdGrammar.InterchangeExtensionComponentContext): void {
+
+    }
+    public exitInterchangeIdentityTemplate(context: MetaEdGrammar.InterchangeIdentityTemplateContext): void {
+
+    }
+    public exitInterchangeName(context: MetaEdGrammar.InterchangeNameContext): void {
+
+    }
+    public exitEnumerationItem(context: MetaEdGrammar.EnumerationItemContext): void {
+
+    }
+    public exitMaxLength(context: MetaEdGrammar.MaxLengthContext): void {
+
+    }
+    public exitMaxValue(context: MetaEdGrammar.MaxValueContext): void {
+
+    }
+    public exitMaxValueDecimal(context: MetaEdGrammar.MaxValueDecimalContext): void {
+
+    }
+    public exitIsWeakReference(context: MetaEdGrammar.IsWeakReferenceContext): void {
+
+    }
+    public exitMergePartOfReference(context: MetaEdGrammar.MergePartOfReferenceContext): void {
+
+    }
+    public exitMergePropertyPath(context: MetaEdGrammar.MergePropertyPathContext): void {
+
+    }
+    public exitMetaEd(context: MetaEdGrammar.MetaEdContext): void {
+
+    }
+    public exitMinLength(context: MetaEdGrammar.MinLengthContext): void {
+
+    }
+    public exitMinValue(context: MetaEdGrammar.MinValueContext): void {
+
+    }
+    public exitMinValueDecimal(context: MetaEdGrammar.MinValueDecimalContext): void {
+
+    }
+    public exitNamespace(context: MetaEdGrammar.NamespaceContext): void {
+
+    }
+    public exitNamespaceName(context: MetaEdGrammar.NamespaceNameContext): void {
+
+    }
+    public exitNamespaceType(context: MetaEdGrammar.NamespaceTypeContext): void {
+
+    }
+    public exitNamespaceProjectExtension(context: MetaEdGrammar.NamespaceProjectExtensionContext): void {
+
+    }
+    public exitOptional(context: MetaEdGrammar.OptionalContext): void {
+
+    }
+    public exitOptionalCollection(context: MetaEdGrammar.OptionalCollectionContext): void {
+
+    }
+    public exitOptionalMapType(context: MetaEdGrammar.OptionalMapTypeContext): void {
+
+    }
+    public exitPercentProperty(context: MetaEdGrammar.PercentPropertyContext): void {
+
+    }
+    public exitIdentity(context: MetaEdGrammar.IdentityContext): void {
+
+    }
+    public exitIdentityRename(context: MetaEdGrammar.IdentityRenameContext): void {
+
+    }
+    public exitMetaEdId(context: MetaEdGrammar.MetaEdIdContext): void {
+
+    }
+    public exitProperty(context: MetaEdGrammar.PropertyContext): void {
+
+    }
+    public exitPropertyAnnotation(context: MetaEdGrammar.PropertyAnnotationContext): void {
+
+    }
+    public exitPropertyComponents(context: MetaEdGrammar.PropertyComponentsContext): void {
+
+    }
+    public exitPropertyName(context: MetaEdGrammar.PropertyNameContext): void {
+
+    }
+    public exitPropertyPath(context: MetaEdGrammar.PropertyPathContext): void {
+
+    }
+    public exitReferenceProperty(context: MetaEdGrammar.ReferencePropertyContext): void {
+
+    }
+    public exitRequired(context: MetaEdGrammar.RequiredContext): void {
+
+    }
+    public exitRequiredCollection(context: MetaEdGrammar.RequiredCollectionContext): void {
+
+    }
+    public exitRequiredMapType(context: MetaEdGrammar.RequiredMapTypeContext): void {
+
+    }
+    public exitSecondDomainEntity(context: MetaEdGrammar.SecondDomainEntityContext): void {
+
+    }
+    public exitSharedDecimalProperty(context: MetaEdGrammar.SharedDecimalPropertyContext): void {
+
+    }
+    public exitSharedIntegerProperty(context: MetaEdGrammar.SharedIntegerPropertyContext): void {
+
+    }
+    public exitSharedShortProperty(context: MetaEdGrammar.SharedShortPropertyContext): void {
+
+    }
+    public exitSharedStringProperty(context: MetaEdGrammar.SharedStringPropertyContext): void {
+
+    }
+    public exitSharedPropertyType(context: MetaEdGrammar.SharedPropertyTypeContext): void {
+
+    }
+    public exitShortDescription(context: MetaEdGrammar.ShortDescriptionContext): void {
+
+    }
+    public exitShortenToName(context: MetaEdGrammar.ShortenToNameContext): void {
+
+    }
+    public exitShortProperty(context: MetaEdGrammar.ShortPropertyContext): void {
+
+    }
+    public exitStringProperty(context: MetaEdGrammar.StringPropertyContext): void {
+
+    }
+    public exitSubdomain(context: MetaEdGrammar.SubdomainContext): void {
+
+    }
+    public exitParentDomainName(context: MetaEdGrammar.ParentDomainNameContext): void {
+
+    }
+    public exitSubdomainName(context: MetaEdGrammar.SubdomainNameContext): void {
+
+    }
+    public exitSubdomainPosition(context: MetaEdGrammar.SubdomainPositionContext): void {
+
+    }
+    public exitTargetPropertyPath(context: MetaEdGrammar.TargetPropertyPathContext): void {
+
+    }
+    public exitTimeProperty(context: MetaEdGrammar.TimePropertyContext): void {
+
+    }
+    public exitTopLevelEntity(context: MetaEdGrammar.TopLevelEntityContext): void {
+
+    }
+    public exitTotalDigits(context: MetaEdGrammar.TotalDigitsContext): void {
+
+    }
+    public exitUnaryOperator(context: MetaEdGrammar.UnaryOperatorContext): void {
+
+    }
+    public exitIsQueryableField(context: MetaEdGrammar.IsQueryableFieldContext): void {
+
+    }
+    public exitIsQueryableOnly(context: MetaEdGrammar.IsQueryableOnlyContext): void {
+
+    }
+    public exitWithContext(context: MetaEdGrammar.WithContextContext): void {
+
+    }
+    public exitWithContextName(context: MetaEdGrammar.WithContextNameContext): void {
+
+    }
+    public exitWithMapType(context: MetaEdGrammar.WithMapTypeContext): void {
+
+    }
+    public exitYearProperty(context: MetaEdGrammar.YearPropertyContext): void {
+
+    }