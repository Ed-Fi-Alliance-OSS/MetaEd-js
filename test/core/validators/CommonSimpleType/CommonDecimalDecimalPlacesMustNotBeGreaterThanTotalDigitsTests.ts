--- conflicted
+++ resolved
@@ -1,117 +1,93 @@
-import MetaEdTextBuilder from "../../../grammar/MetaEdTextBuilder";
-import {ValidationTestHelper} from "./../ValidationTestHelper";
-import {ValidatorListener} from "../../../../src/core/validators/ValidatorListener";
-import {TestRuleProvider} from "../TestRuleProvider";
-import {CommonDecimalDecimalPlacesMustNotBeGreaterThanTotalDigits} from "../../../../src/core/validators/CommonSimpleType/CommonDecimalDecimalPlacesMustNotBeGreaterThanTotalDigits";
-
-let MetaEdGrammar = require("../../../../src/grammar/gen/MetaEdGrammar").MetaEdGrammar;
-
-import chai = require('chai');
-let should = chai.should();
-
-describe('CommonDecimalDecimalPlacesMustNotBeGreaterThanTotalDigitsTests', () => {
-
-    let validatorListener = new ValidatorListener(new TestRuleProvider(MetaEdGrammar.RULE_commonDecimal, new CommonDecimalDecimalPlacesMustNotBeGreaterThanTotalDigits()));
-
-    describe('When_validating_common_decimal_with_correct_total_digit_and_decimal_places_order', () => {
-        let helper: ValidationTestHelper = new ValidationTestHelper();
-        before(() => {
-            const totalDigits = "10";
-            const decimalPlaces = "2";
-
-            let metaEdText = MetaEdTextBuilder.buildIt
-                .withBeginNamespace("edfi")
-                .withStartCommonDecimal("EntityForTest")
-                .withDocumentation("doc")
-                .withTotalDigits(totalDigits)
-                .withDecimalPlaces(decimalPlaces)
-                .withEndCommonDecimal()
-                .withEndNamespace().toString();
-
-            helper.setup(metaEdText, validatorListener);
-        });
-
-        it('Should_have_no_validation_failures', () => {
-            helper.errorMessageCollection.length.should.equal(0);
-<<<<<<< HEAD
-        });
-    });
-
-    describe('When_validating_common_decimal_with_correct_total_digit_and_decimal_places_order', () => {
-        let helper: ValidationTestHelper = new ValidationTestHelper();
-        before(() => {
-            const totalDigits = "10";
-            const decimalPlaces = "2";
-
-            let metaEdText = MetaEdTextBuilder.buildIt
-                .withBeginNamespace("edfi")
-                .withStartCommonDecimal("EntityForTest")
-                .withDocumentation("doc")
-                .withTotalDigits(totalDigits)
-                .withDecimalPlaces(decimalPlaces)
-                .withEndCommonDecimal()
-                .withEndNamespace().toString();;
-
-            helper.setup(metaEdText, validatorListener);
-        });
-        it('should_have_no_validation_failures', () => {
-            helper.errorMessageCollection.length.should.equal(0);
-=======
->>>>>>> b0300ece
-        });
-    });
-
-    describe('When_validating_common_decimal_with_total_digit_and_decimal_places_out_of_order', () => {
-        const entityName: string = "EntityForTest";
-        let helper: ValidationTestHelper = new ValidationTestHelper();
-
-        before(() => {
-            let totalDigits = "2";
-            let decimalPlaces = "10";
-
-            let metaEdText = MetaEdTextBuilder.buildIt
-                .withBeginNamespace("edfi")
-                .withStartCommonDecimal(entityName)
-                .withDocumentation("doc")
-                .withTotalDigits(totalDigits)
-                .withDecimalPlaces(decimalPlaces)
-                .withEndCommonDecimal()
-                .withEndNamespace().toString();
-
-            helper.setup(metaEdText, validatorListener);
-        });
-
-        it('should_have_validation_failures', () => {
-            helper.errorMessageCollection[0].should.not.be.null;
-        });
-
-        it('should_have_validation_failure_message', () => {
-            helper.errorMessageCollection[0].message.should.contain("Common Decimal");
-            helper.errorMessageCollection[0].message.should.contain(entityName);
-            helper.errorMessageCollection[0].message.should.contain("decimal places greater than total digits");
-        });
-    });
-
-    describe('When_validating_common_decimal_with_same_total_digit_and_decimal_places', () => {
-        const _entityName: string = "EntityForTest";
-        let helper: ValidationTestHelper = new ValidationTestHelper();
-        before(() => {
-            let totalDigits = "10";
-            let decimalPlaces = "10";
-
-            let metaEdText = MetaEdTextBuilder.buildIt
-                .withBeginNamespace("edfi")
-                .withStartCommonDecimal(_entityName)
-                .withDocumentation("doc")
-                .withTotalDigits(totalDigits)
-                .withDecimalPlaces(decimalPlaces)
-                .withEndCommonDecimal()
-                .withEndNamespace().toString();
-
-            helper.setup(metaEdText, validatorListener);
-        });
-        it('should_have_no_validation_failures', () => {
-            helper.errorMessageCollection.length.should.equal(0);
-        });
-    });
+import MetaEdTextBuilder from "../../../grammar/MetaEdTextBuilder";
+import {ValidationTestHelper} from "./../ValidationTestHelper";
+import {ValidatorListener} from "../../../../src/core/validators/ValidatorListener";
+import {TestRuleProvider} from "../TestRuleProvider";
+import {CommonDecimalDecimalPlacesMustNotBeGreaterThanTotalDigits} from "../../../../src/core/validators/CommonSimpleType/CommonDecimalDecimalPlacesMustNotBeGreaterThanTotalDigits";
+
+let MetaEdGrammar = require("../../../../src/grammar/gen/MetaEdGrammar").MetaEdGrammar;
+
+import chai = require('chai');
+let should = chai.should();
+
+describe('CommonDecimalDecimalPlacesMustNotBeGreaterThanTotalDigitsTests', () => {
+
+    let validatorListener = new ValidatorListener(new TestRuleProvider(MetaEdGrammar.RULE_commonDecimal, new CommonDecimalDecimalPlacesMustNotBeGreaterThanTotalDigits()));
+
+    describe('When_validating_common_decimal_with_correct_total_digit_and_decimal_places_order', () => {
+        let helper: ValidationTestHelper = new ValidationTestHelper();
+        before(() => {
+            const totalDigits = "10";
+            const decimalPlaces = "2";
+
+            let metaEdText = MetaEdTextBuilder.buildIt
+                .withBeginNamespace("edfi")
+                .withStartCommonDecimal("EntityForTest")
+                .withDocumentation("doc")
+                .withTotalDigits(totalDigits)
+                .withDecimalPlaces(decimalPlaces)
+                .withEndCommonDecimal()
+                .withEndNamespace().toString();
+
+            helper.setup(metaEdText, validatorListener);
+        });
+
+        it('Should_have_no_validation_failures', () => {
+            helper.errorMessageCollection.length.should.equal(0);
+            helper.errorMessageCollection.count.should.equal(0);
+        });
+    });
+
+    describe('When_validating_common_decimal_with_total_digit_and_decimal_places_out_of_order', () => {
+        const entityName: string = "EntityForTest";
+        let helper: ValidationTestHelper = new ValidationTestHelper();
+
+        before(() => {
+            let totalDigits = "2";
+            let decimalPlaces = "10";
+
+            let metaEdText = MetaEdTextBuilder.buildIt
+                .withBeginNamespace("edfi")
+                .withStartCommonDecimal(entityName)
+                .withDocumentation("doc")
+                .withTotalDigits(totalDigits)
+                .withDecimalPlaces(decimalPlaces)
+                .withEndCommonDecimal()
+                .withEndNamespace().toString();
+
+            helper.setup(metaEdText, validatorListener);
+        });
+
+        it('should_have_validation_failures', () => {
+            helper.errorMessageCollection[0].should.not.be.null;
+        });
+
+        it('should_have_validation_failure_message', () => {
+            helper.errorMessageCollection[0].message.should.contain("Common Decimal");
+            helper.errorMessageCollection[0].message.should.contain(entityName);
+            helper.errorMessageCollection[0].message.should.contain("decimal places greater than total digits");
+        });
+    });
+
+    describe('When_validating_common_decimal_with_same_total_digit_and_decimal_places', () => {
+        const _entityName: string = "EntityForTest";
+        let helper: ValidationTestHelper = new ValidationTestHelper();
+        before(() => {
+            let totalDigits = "10";
+            let decimalPlaces = "10";
+
+            let metaEdText = MetaEdTextBuilder.buildIt
+                .withBeginNamespace("edfi")
+                .withStartCommonDecimal(_entityName)
+                .withDocumentation("doc")
+                .withTotalDigits(totalDigits)
+                .withDecimalPlaces(decimalPlaces)
+                .withEndCommonDecimal()
+                .withEndNamespace().toString();
+
+            helper.setup(metaEdText, validatorListener);
+        });
+        it('should_have_no_validation_failures', () => {
+            helper.errorMessageCollection.length.should.equal(0);
+        });
+    });
 });