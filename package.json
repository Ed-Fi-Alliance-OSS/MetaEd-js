{
  "name": "metaed-js",
<<<<<<< HEAD
  "main": "dist/metaed-core/index.js",
  "version": "1.1.0-experimental",
=======
  "main": "dist/index.js",
  "version": "1.1.0-dev.0",
>>>>>>> 5d274c5f
  "description": "MetaEd for JavaScript",
  "license": "private",
  "publishConfig": {
    "registry": "https://www.myget.org/F/ed-fi/npm/"
  },
  "dependencies": {
    "antlr4": "4.6.0",
    "final-fs": "^1.6.1",
    "handlebars": "^4.0.10",
    "ramda": "^0.24.1",
    "sugar": "^2.0.4",
    "winston": "^2.3.0",
    "yargs": "^8.0.2"
  },
  "devDependencies": {
    "babel-cli": "^6.26.0",
    "babel-eslint": "^7.2.3",
    "babel-plugin-transform-flow-strip-types": "^6.18.0",
    "babel-preset-es2015": "^6.18.0",
    "babel-register": "^6.26.0",
    "eslint": "3.19.0",
    "eslint-config-airbnb-base": "^11.2.0",
    "eslint-plugin-flowtype": "^2.34.0",
    "eslint-plugin-import": "^2.6.0",
    "flow-bin": "^0.52.0",
    "flow-typed": "^2.1.5",
    "jest": "20.0.4",
    "normalize-path": "^2.1.1",
    "rimraf": "^2.6.1",
    "standard-version": "^4.2.0"
  },
  "jest": {
    "testEnvironment": "node",
    "collectCoverageFrom": [
      "packages/**/src/**/*.js"
    ],
    "coverageThreshold": {
      "global": {
        "branches": 10,
        "functions": 10,
        "lines": 10,
        "statements": 10
      }
    },
    "modulePathIgnorePatterns": [
      "dist*"
    ]
  },
  "scripts": {
    "test": "jest",
    "test:coverage": "rimraf coverage/ && jest --coverage",
    "test:watch": "jest --watch",
    "build": "rimraf dist/ && babel packages -d dist --source-maps --copy-files",
    "build:unified": "rimraf dist-unified/ && babel src/plugin/unified -d dist-unified --source-maps --copy-files",
    "flow": "flow check",
    "eslint": "eslint packages",
    "lint": "npm run flow && npm run eslint",
    "lint-test": "npm run lint && npm test",
    "release:version-dev": "npm run build && npm run lint-test && standard-version --prerelease dev",
    "release:push-tags": "git push --follow-tags",
    "release:publish-dev": "npm run release:push-tags && npm publish --tag=dev"
  }
}<|MERGE_RESOLUTION|>--- conflicted
+++ resolved
@@ -1,12 +1,7 @@
 {
   "name": "metaed-js",
-<<<<<<< HEAD
   "main": "dist/metaed-core/index.js",
   "version": "1.1.0-experimental",
-=======
-  "main": "dist/index.js",
-  "version": "1.1.0-dev.0",
->>>>>>> 5d274c5f
   "description": "MetaEd for JavaScript",
   "license": "private",
   "publishConfig": {
