--- conflicted
+++ resolved
@@ -1,10 +1,6 @@
 {
   "name": "generator-metaed-plugin",
-<<<<<<< HEAD
-  "version": "2.0.0",
-=======
   "version": "2.0.1-dev.1",
->>>>>>> 81188d22
   "description": "Yeoman generator for MetaEd plugins",
   "license": "SEE LICENSE IN LICENSE.md",
   "publishConfig": {
@@ -25,11 +21,7 @@
     "yosay": "^2.0.1"
   },
   "devDependencies": {
-<<<<<<< HEAD
-    "metaed-core": "2.0.0",
-=======
     "metaed-core": "2.0.1-dev.1",
->>>>>>> 81188d22
     "yeoman-assert": "^3.1.0",
     "yeoman-test": "^1.7.0"
   },
