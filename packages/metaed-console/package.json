--- conflicted
+++ resolved
@@ -1,11 +1,7 @@
 {
   "name": "metaed-console",
   "main": "dist/index.js",
-<<<<<<< HEAD
-  "version": "2.0.0",
-=======
   "version": "2.0.1-dev.1",
->>>>>>> 81188d22
   "description": "MetaEd for JavaScript",
   "license": "SEE LICENSE IN LICENSE.md",
   "publishConfig": {
@@ -20,11 +16,7 @@
   "dependencies": {
     "babel-polyfill": "^6.26.0",
     "chalk": "^2.3.0",
-<<<<<<< HEAD
-    "metaed-core": "2.0.0",
-=======
     "metaed-core": "2.0.1-dev.1",
->>>>>>> 81188d22
     "semver": "^5.4.1",
     "winston": "3.0.0",
     "yargs": "^8.0.2"
