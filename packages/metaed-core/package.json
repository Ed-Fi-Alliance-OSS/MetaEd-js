{
  "name": "metaed-core",
  "main": "dist/index.js",
<<<<<<< HEAD
  "version": "2.0.0",
=======
  "version": "2.0.1-dev.1",
>>>>>>> 81188d22
  "description": "MetaEd core functionality plugin",
  "license": "SEE LICENSE IN LICENSE.md",
  "publishConfig": {
    "registry": "https://www.myget.org/F/ed-fi/npm/"
  },
  "files": [
    "/dist",
    "/CHANGELOG.md",
    "/LICENSE.md",
    "/package.json"
  ],
  "dependencies": {
    "ajv": "^6.0.0",
    "antlr4": "4.6.1-patched.0",
    "babel-polyfill": "^6.26.0",
    "chalk": "^2.3.0",
    "cosmiconfig": "^5.0.5",
    "deep-freeze": "^0.0.1",
    "deepmerge": "^2.1.1",
    "final-fs": "^1.6.1",
    "fs-extra": "^5.0.0",
    "joi": "12.0.0",
    "klaw-sync": "^3.0.2",
    "ramda": "^0.25.0",
    "semver": "^5.4.1",
    "sugar": "^2.0.4",
    "topo": "2.0.2",
    "winston": "3.0.0"
  },
  "devDependencies": {
    "normalize-path": "^2.1.1"
  },
  "scripts": {
    "build": "yarn build:clean && yarn build:copy-non-ts && yarn build:dist",
    "build:clean": "rimraf dist",
    "build:dist": "tsc",
    "build:copy-non-ts": "copyfiles -u 1 -e \"**/*.ts\" \"src/**/*\" dist --verbose"
  }
}<|MERGE_RESOLUTION|>--- conflicted
+++ resolved
@@ -1,11 +1,7 @@
 {
   "name": "metaed-core",
   "main": "dist/index.js",
-<<<<<<< HEAD
-  "version": "2.0.0",
-=======
   "version": "2.0.1-dev.1",
->>>>>>> 81188d22
   "description": "MetaEd core functionality plugin",
   "license": "SEE LICENSE IN LICENSE.md",
   "publishConfig": {
