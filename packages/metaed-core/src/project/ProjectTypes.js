--- conflicted
+++ resolved
@@ -21,13 +21,9 @@
   projectExtension: '',
 });
 
-<<<<<<< HEAD
-export const isDataStandard = (project: MetaEdProject): boolean => project.namespaceName === 'edfi';
-=======
 export const deriveNamespaceFromProjectName = (projectName: string): ?string => lowercaseAndNumericOnly(projectName);
 
-export const isDataStandard = (project: MetaEdProject): boolean => project.namespace === 'edfi';
->>>>>>> 84e26f46
+export const isDataStandard = (project: MetaEdProject): boolean => project.namespaceName === 'edfi';
 
 export function findDataStandardVersions(projects: Array<MetaEdProject>): Array<SemVer> {
   return projects.filter(project => isDataStandard(project)).map(project => project.projectVersion);
