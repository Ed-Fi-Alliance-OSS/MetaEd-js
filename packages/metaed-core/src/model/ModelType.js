// @flow

export type ModelType =
  'unknown' |
  'abstractEntity' |
  'association' |
  'associationExtension' |
  'associationSubclass' |
  'choice' |
  'common' |
  'commonExtension' |
  'decimalType' |
  'descriptor' |
  'domain' |
  'domainItem' |
  'domainEntity' |
  'domainEntityExtension' |
  'domainEntitySubclass' |
  'enumeration' |
  'enumerationItem' |
  'integerType' |
  'interchange' |
  'interchangeExtension' |
  'interchangeItem' |
  'inlineCommon' |
  'mapTypeEnumeration' |
  'namespaceInfo' |
  'schoolYearEnumeration' |
  'sharedDecimal' |
  'sharedInteger' |
  'sharedShort' |
  'sharedString' |
  'stringType' |
  'subdomain';

export const allEntityModelTypes: Array<ModelType> = [
  'unknown',
  'association',
  'associationExtension',
  'associationSubclass',
  'choice',
  'common',
  'commonExtension',
  'decimalType',
  'descriptor',
  'domain',
  'domainEntity',
  'domainEntityExtension',
  'domainEntitySubclass',
  'enumeration',
  'integerType',
  'interchange',
  'interchangeExtension',
  'mapTypeEnumeration',
  'schoolYearEnumeration',
  'sharedDecimal',
  'sharedInteger',
  'sharedString',
  'stringType',
  'subdomain',
];

export const allTopLevelEntityModelTypes: Array<ModelType> = [
  'unknown',
  'association',
  'associationExtension',
  'associationSubclass',
  'choice',
  'common',
  'commonExtension',
  'descriptor',
  'domainEntity',
  'domainEntityExtension',
  'domainEntitySubclass',
];

export const topLevelCoreEntityModelTypes: Array<ModelType> = [
  'association',
  'associationSubclass',
  'choice',
  'common',
  'descriptor',
  'domainEntity',
  'domainEntitySubclass',
  'enumeration',
  'mapTypeEnumeration',
  'schoolYearEnumeration',
<<<<<<< HEAD
];
=======
];

export const asModelType = (x: string): ModelType => ((x: any): ModelType);
>>>>>>> 5d274c5f
<|MERGE_RESOLUTION|>--- conflicted
+++ resolved
@@ -85,10 +85,6 @@
   'enumeration',
   'mapTypeEnumeration',
   'schoolYearEnumeration',
-<<<<<<< HEAD
-];
-=======
 ];
 
-export const asModelType = (x: string): ModelType => ((x: any): ModelType);
->>>>>>> 5d274c5f
+export const asModelType = (x: string): ModelType => ((x: any): ModelType);