// @flow
import ffs from 'final-fs';
import path from 'path';
import winston from 'winston';
import type { State } from '../State';
import type { GeneratorResult } from '../generator/GeneratorResult';

winston.cli();

<<<<<<< HEAD
function writeOutputFiles(result, outputDirectory) {
=======
function writeOutputFiles(result: GeneratorResult, outputDirectory: string) {
>>>>>>> b4d18186
  result.generatedOutput.forEach(output => {
    if (!ffs.existsSync(`${outputDirectory}/${output.folderName}`)) ffs.mkdirRecursiveSync(`${outputDirectory}/${output.folderName}`);
    if (output.resultString) ffs.writeFileSync(`${outputDirectory}/${output.folderName}/${output.fileName}`, output.resultString, 'utf-8');
    else if (output.resultStream) ffs.writeFileSync(`${outputDirectory}/${output.folderName}/${output.fileName}`, output.resultStream);
<<<<<<< HEAD
    else winston.error(`No output stream or string for ${result.name}`);
  });
}

export function execute(state: State): State {
  const outputDirectory = state.outputDirectory
    ? state.outputDirectory
    : path.resolve(R.last(state.inputDirectories).path, './MetaEdOutput');
=======
    else winston.info(`No output stream or string for ${result.generatorName}`);
  });
}

export function execute(state: State): void {
  let outputDirectory: string = '';
  if (state.outputDirectory) {
    outputDirectory = state.outputDirectory;
  } else if (state.inputDirectories && state.inputDirectories.length > 0) {
    const [defaultRootDirectory] = state.inputDirectories.slice(-1);
    outputDirectory = path.resolve(defaultRootDirectory.path, './MetaEdOutput');
  }
>>>>>>> b4d18186

  if (!ffs.exists(outputDirectory)) {
    winston.error(`WriteOutput: Output directory '${outputDirectory}' does not exist. Not writing files.`);
    return;
  }
  winston.info(`Output directory: ${outputDirectory}`);
  ffs.rmdirRecursiveSync(outputDirectory);
  ffs.mkdirRecursiveSync(outputDirectory);
  if (ffs.existsSync(outputDirectory)) {
    state.generatorResults.forEach(result => {
      // if (result is a Promise)
      if (result.then) {
        winston.info('Resolving Promise:');
        // $FlowIgnore - flow was expecting a GeneratorResults not a promise
        result.then((resolvedResult) => {
          writeOutputFiles(resolvedResult, outputDirectory);
        });
      } else writeOutputFiles(result, outputDirectory);
    });
  }
}<|MERGE_RESOLUTION|>--- conflicted
+++ resolved
@@ -7,25 +7,11 @@
 
 winston.cli();
 
-<<<<<<< HEAD
-function writeOutputFiles(result, outputDirectory) {
-=======
 function writeOutputFiles(result: GeneratorResult, outputDirectory: string) {
->>>>>>> b4d18186
   result.generatedOutput.forEach(output => {
     if (!ffs.existsSync(`${outputDirectory}/${output.folderName}`)) ffs.mkdirRecursiveSync(`${outputDirectory}/${output.folderName}`);
     if (output.resultString) ffs.writeFileSync(`${outputDirectory}/${output.folderName}/${output.fileName}`, output.resultString, 'utf-8');
     else if (output.resultStream) ffs.writeFileSync(`${outputDirectory}/${output.folderName}/${output.fileName}`, output.resultStream);
-<<<<<<< HEAD
-    else winston.error(`No output stream or string for ${result.name}`);
-  });
-}
-
-export function execute(state: State): State {
-  const outputDirectory = state.outputDirectory
-    ? state.outputDirectory
-    : path.resolve(R.last(state.inputDirectories).path, './MetaEdOutput');
-=======
     else winston.info(`No output stream or string for ${result.generatorName}`);
   });
 }
@@ -38,7 +24,6 @@
     const [defaultRootDirectory] = state.inputDirectories.slice(-1);
     outputDirectory = path.resolve(defaultRootDirectory.path, './MetaEdOutput');
   }
->>>>>>> b4d18186
 
   if (!ffs.exists(outputDirectory)) {
     winston.error(`WriteOutput: Output directory '${outputDirectory}' does not exist. Not writing files.`);
