--- conflicted
+++ resolved
@@ -5,12 +5,8 @@
 import type { Aggregate } from '../../src/model/domainMetadata/Aggregate';
 
 describe('when generating aggregate for edfi', () => {
-<<<<<<< HEAD
-  const namespaceName: string = 'edfi';
-=======
-  const namespace: string = 'edfi';
-  const projectName: string = 'Ed-Fi';
->>>>>>> 84e26f46
+  const namespaceName: string = 'edfi';
+  const projectName: string = 'Ed-Fi';
   let result: string = '';
 
   beforeAll(async () => {
@@ -43,22 +39,16 @@
       ],
     };
 
-<<<<<<< HEAD
-    const namespace: Namespace = Object.assign(newNamespace(), {
-      namespaceName,
-=======
-    const namespaceInfo: NamespaceInfo = {
-      ...newNamespaceInfo(),
-      namespace,
-      projectName,
->>>>>>> 84e26f46
-      isExtension: false,
-      data: {
-        edfiOdsApi: {
-          aggregates: [aggregate],
-        },
-      },
-    };
+    const namespace: Namespace = Object.assign(newNamespace(), {
+      namespaceName,
+      projectName,
+      isExtension: false,
+      data: {
+        edfiOdsApi: {
+          aggregates: [aggregate],
+        },
+      },
+    });
 
     metaEd.namespace.set(namespace.namespaceName, namespace);
     result = (await generate(metaEd)).generatedOutput[0].resultString;
@@ -70,12 +60,8 @@
 });
 
 describe('when generating aggregate for extensions', () => {
-<<<<<<< HEAD
   const namespaceName: string = 'extension';
-=======
-  const namespace: string = 'extension';
   const projectName: string = 'Extension';
->>>>>>> 84e26f46
   let result: string = '';
 
   beforeAll(async () => {
@@ -99,15 +85,9 @@
       ],
     };
 
-<<<<<<< HEAD
-    const namespace: Namespace = Object.assign(newNamespace(), {
-      namespaceName,
-=======
-    const namespaceInfo: NamespaceInfo = {
-      ...newNamespaceInfo(),
-      namespace,
-      projectName,
->>>>>>> 84e26f46
+    const namespace: Namespace = Object.assign(newNamespace(), {
+      namespaceName,
+      projectName,
       isExtension: true,
       projectExtension: 'EXTENSION',
       data: {
@@ -115,7 +95,7 @@
           aggregates: [aggregate],
         },
       },
-    };
+    });
 
     metaEd.namespace.set(namespace.namespaceName, namespace);
     result = (await generate(metaEd)).generatedOutput[0].resultString;
@@ -127,12 +107,8 @@
 });
 
 describe('when generating aggregate with subclass for edfi', () => {
-<<<<<<< HEAD
-  const namespaceName: string = 'edfi';
-=======
-  const namespace: string = 'edfi';
-  const projectName: string = 'Ed-Fi';
->>>>>>> 84e26f46
+  const namespaceName: string = 'edfi';
+  const projectName: string = 'Ed-Fi';
   let result: string = '';
 
   beforeAll(async () => {
@@ -156,15 +132,9 @@
       ],
     };
 
-<<<<<<< HEAD
-    const namespace: Namespace = Object.assign(newNamespace(), {
-      namespaceName,
-=======
-    const namespaceInfo: NamespaceInfo = {
-      ...newNamespaceInfo(),
-      namespace,
-      projectName,
->>>>>>> 84e26f46
+    const namespace: Namespace = Object.assign(newNamespace(), {
+      namespaceName,
+      projectName,
       isExtension: false,
       projectExtension: '',
       data: {
@@ -172,7 +142,7 @@
           aggregates: [aggregate],
         },
       },
-    };
+    });
 
     metaEd.namespace.set(namespace.namespaceName, namespace);
     result = (await generate(metaEd)).generatedOutput[0].resultString;
@@ -184,12 +154,8 @@
 });
 
 describe('when generating aggregate extensions', () => {
-<<<<<<< HEAD
   const namespaceName: string = 'extension';
-=======
-  const namespace: string = 'extension';
   const projectName: string = 'Extension';
->>>>>>> 84e26f46
   let result: string = '';
 
   beforeAll(async () => {
@@ -213,15 +179,9 @@
       ],
     };
 
-<<<<<<< HEAD
-    const namespace: Namespace = Object.assign(newNamespace(), {
-      namespaceName,
-=======
-    const namespaceInfo: NamespaceInfo = {
-      ...newNamespaceInfo(),
-      namespace,
-      projectName,
->>>>>>> 84e26f46
+    const namespace: Namespace = Object.assign(newNamespace(), {
+      namespaceName,
+      projectName,
       isExtension: true,
       projectExtension: 'EXTENSION',
       data: {
@@ -229,7 +189,7 @@
           aggregates: [aggregate],
         },
       },
-    };
+    });
 
     metaEd.namespace.set(namespace.namespaceName, namespace);
     result = (await generate(metaEd)).generatedOutput[0].resultString;
@@ -241,12 +201,8 @@
 });
 
 describe('when generating abstract aggregate for edfi', () => {
-<<<<<<< HEAD
-  const namespaceName: string = 'edfi';
-=======
-  const namespace: string = 'edfi';
-  const projectName: string = 'Ed-Fi';
->>>>>>> 84e26f46
+  const namespaceName: string = 'edfi';
+  const projectName: string = 'Ed-Fi';
   let result: string = '';
 
   beforeAll(async () => {
@@ -270,15 +226,9 @@
       ],
     };
 
-<<<<<<< HEAD
-    const namespace: Namespace = Object.assign(newNamespace(), {
-      namespaceName,
-=======
-    const namespaceInfo: NamespaceInfo = {
-      ...newNamespaceInfo(),
-      namespace,
-      projectName,
->>>>>>> 84e26f46
+    const namespace: Namespace = Object.assign(newNamespace(), {
+      namespaceName,
+      projectName,
       isExtension: false,
       projectExtension: '',
       data: {
@@ -286,7 +236,7 @@
           aggregates: [aggregate],
         },
       },
-    };
+    });
 
     metaEd.namespace.set(namespace.namespaceName, namespace);
     result = (await generate(metaEd)).generatedOutput[0].resultString;
@@ -298,12 +248,8 @@
 });
 
 describe('when generating aggregate with primary key update', () => {
-<<<<<<< HEAD
-  const namespaceName: string = 'edfi';
-=======
-  const namespace: string = 'edfi';
-  const projectName: string = 'Ed-Fi';
->>>>>>> 84e26f46
+  const namespaceName: string = 'edfi';
+  const projectName: string = 'Ed-Fi';
   let result: string = '';
 
   beforeAll(async () => {
@@ -327,15 +273,9 @@
       ],
     };
 
-<<<<<<< HEAD
-    const namespace: Namespace = Object.assign(newNamespace(), {
-      namespaceName,
-=======
-    const namespaceInfo: NamespaceInfo = {
-      ...newNamespaceInfo(),
-      namespace,
-      projectName,
->>>>>>> 84e26f46
+    const namespace: Namespace = Object.assign(newNamespace(), {
+      namespaceName,
+      projectName,
       isExtension: false,
       projectExtension: '',
       data: {
@@ -343,7 +283,7 @@
           aggregates: [aggregate],
         },
       },
-    };
+    });
 
     metaEd.namespace.set(namespace.namespaceName, namespace);
     result = (await generate(metaEd)).generatedOutput[0].resultString;
@@ -355,12 +295,8 @@
 });
 
 describe('when generating aggregate with required collection table', () => {
-<<<<<<< HEAD
-  const namespaceName: string = 'edfi';
-=======
-  const namespace: string = 'edfi';
-  const projectName: string = 'Ed-Fi';
->>>>>>> 84e26f46
+  const namespaceName: string = 'edfi';
+  const projectName: string = 'Ed-Fi';
   let result: string = '';
 
   beforeAll(async () => {
@@ -384,15 +320,9 @@
       ],
     };
 
-<<<<<<< HEAD
-    const namespace: Namespace = Object.assign(newNamespace(), {
-      namespaceName,
-=======
-    const namespaceInfo: NamespaceInfo = {
-      ...newNamespaceInfo(),
-      namespace,
-      projectName,
->>>>>>> 84e26f46
+    const namespace: Namespace = Object.assign(newNamespace(), {
+      namespaceName,
+      projectName,
       isExtension: false,
       projectExtension: '',
       data: {
@@ -400,7 +330,7 @@
           aggregates: [aggregate],
         },
       },
-    };
+    });
 
     metaEd.namespace.set(namespace.namespaceName, namespace);
     result = (await generate(metaEd)).generatedOutput[0].resultString;
