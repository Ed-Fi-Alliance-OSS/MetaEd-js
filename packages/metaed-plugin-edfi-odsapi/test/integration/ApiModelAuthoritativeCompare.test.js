--- conflicted
+++ resolved
@@ -158,13 +158,8 @@
           projectVersion: '3.0.0',
         },
         {
-<<<<<<< HEAD
-          projectName: 'Sample Project',
+          projectName: 'Sample',
           namespaceName: 'sample',
-=======
-          projectName: 'Sample',
-          namespace: 'sample',
->>>>>>> 84e26f46
           projectExtension: 'Sample',
           projectVersion: '3.0.0',
         },
@@ -280,13 +275,8 @@
           projectVersion: '3.0.0',
         },
         {
-<<<<<<< HEAD
-          projectName: 'Extension Two',
+          projectName: 'ExtTwo',
           namespaceName: 'exttwo',
-=======
-          projectName: 'ExtTwo',
-          namespace: 'exttwo',
->>>>>>> 84e26f46
           projectExtension: 'ExtTwo',
           projectVersion: '3.0.0',
         },
