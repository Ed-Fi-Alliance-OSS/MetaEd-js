// @flow

// 2.1.X.1 - METAED-701 - ODS-827
<<<<<<< HEAD
import { versionSatisfies, V2Only } from 'metaed-core';
import type { MetaEdEnvironment, ValidationFailure, TopLevelEntity, PluginEnvironment, SemVer } from 'metaed-core';
=======
import type { MetaEdEnvironment, ValidationFailure, TopLevelEntity, DomainEntityExtension } from 'metaed-core';
import { getAllEntitiesOfType } from 'metaed-core';
>>>>>>> efb7640e

function isEducationOrganizationSubclass(topLevelEntity: TopLevelEntity): boolean {
  if (topLevelEntity.type !== 'domainEntitySubclass') return false;
  if (topLevelEntity.baseEntityName === 'EducationOrganization') return true;
  if (topLevelEntity.baseEntity) return isEducationOrganizationSubclass(topLevelEntity.baseEntity);
  return false;
}

const validatorName: string = 'ExtendingSubclassOfEducationOrganizationProhibited';
const targetTechnologyVersion: SemVer = V2Only;

function isTargetTechnologyVersion(metaEd: MetaEdEnvironment): boolean {
  return versionSatisfies(
    ((metaEd.plugin.get('edfiOdsApi'): any): PluginEnvironment).targetTechnologyVersion,
    targetTechnologyVersion,
  );
}

export function validate(metaEd: MetaEdEnvironment): Array<ValidationFailure> {
  const failures: Array<ValidationFailure> = [];
  if (!isTargetTechnologyVersion(metaEd)) return failures;

<<<<<<< HEAD
  metaEd.entity.domainEntityExtension.forEach(domainEntityExtension => {
    if (!domainEntityExtension.baseEntity) return;
    if (isEducationOrganizationSubclass(domainEntityExtension.baseEntity)) {
      failures.push({
        validatorName,
        category: 'warning',
        message: `[ODS-827] ${domainEntityExtension.typeHumanizedName} ${
          domainEntityExtension.metaEdName
        } is an extension of an EducationOrganization subclass.  The ODS/API does not currently support this pattern and will fail to build.`,
        sourceMap: domainEntityExtension.sourceMap.type,
        fileMap: null,
      });
    }
  });
=======
  ((getAllEntitiesOfType(metaEd, 'domainEntityExtension'): any): Array<DomainEntityExtension>).forEach(
    (domainEntityExtension: DomainEntityExtension) => {
      if (!domainEntityExtension.baseEntity) return;
      if (isEducationOrganizationSubclass(domainEntityExtension.baseEntity)) {
        failures.push({
          validatorName: 'ExtendingSubclassOfEducationOrganizationProhibited',
          category: 'warning',
          message: `[ODS-827] ${domainEntityExtension.typeHumanizedName} ${
            domainEntityExtension.metaEdName
          } is an extension of an EducationOrganization subclass.  The ODS/API does not currently support this pattern and will fail to build.`,
          sourceMap: domainEntityExtension.sourceMap.type,
          fileMap: null,
        });
      }
    },
  );
>>>>>>> efb7640e

  return failures;
}<|MERGE_RESOLUTION|>--- conflicted
+++ resolved
@@ -1,13 +1,8 @@
 // @flow
 
 // 2.1.X.1 - METAED-701 - ODS-827
-<<<<<<< HEAD
-import { versionSatisfies, V2Only } from 'metaed-core';
-import type { MetaEdEnvironment, ValidationFailure, TopLevelEntity, PluginEnvironment, SemVer } from 'metaed-core';
-=======
-import type { MetaEdEnvironment, ValidationFailure, TopLevelEntity, DomainEntityExtension } from 'metaed-core';
-import { getAllEntitiesOfType } from 'metaed-core';
->>>>>>> efb7640e
+import { versionSatisfies, V2Only, getAllEntitiesOfType } from 'metaed-core';
+import type { MetaEdEnvironment, ValidationFailure, TopLevelEntity, PluginEnvironment, SemVer, DomainEntityExtension } from 'metaed-core';
 
 function isEducationOrganizationSubclass(topLevelEntity: TopLevelEntity): boolean {
   if (topLevelEntity.type !== 'domainEntitySubclass') return false;
@@ -30,28 +25,12 @@
   const failures: Array<ValidationFailure> = [];
   if (!isTargetTechnologyVersion(metaEd)) return failures;
 
-<<<<<<< HEAD
-  metaEd.entity.domainEntityExtension.forEach(domainEntityExtension => {
-    if (!domainEntityExtension.baseEntity) return;
-    if (isEducationOrganizationSubclass(domainEntityExtension.baseEntity)) {
-      failures.push({
-        validatorName,
-        category: 'warning',
-        message: `[ODS-827] ${domainEntityExtension.typeHumanizedName} ${
-          domainEntityExtension.metaEdName
-        } is an extension of an EducationOrganization subclass.  The ODS/API does not currently support this pattern and will fail to build.`,
-        sourceMap: domainEntityExtension.sourceMap.type,
-        fileMap: null,
-      });
-    }
-  });
-=======
   ((getAllEntitiesOfType(metaEd, 'domainEntityExtension'): any): Array<DomainEntityExtension>).forEach(
     (domainEntityExtension: DomainEntityExtension) => {
       if (!domainEntityExtension.baseEntity) return;
       if (isEducationOrganizationSubclass(domainEntityExtension.baseEntity)) {
         failures.push({
-          validatorName: 'ExtendingSubclassOfEducationOrganizationProhibited',
+        validatorName,
           category: 'warning',
           message: `[ODS-827] ${domainEntityExtension.typeHumanizedName} ${
             domainEntityExtension.metaEdName
@@ -62,7 +41,6 @@
       }
     },
   );
->>>>>>> efb7640e
 
   return failures;
 }