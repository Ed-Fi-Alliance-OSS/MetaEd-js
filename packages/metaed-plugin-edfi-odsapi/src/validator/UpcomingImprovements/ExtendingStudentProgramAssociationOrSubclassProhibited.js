// @flow

// 2.2.X.1 - METAED-701 - ODS-827
<<<<<<< HEAD
import { versionSatisfies, V2Only } from 'metaed-core';
import type { MetaEdEnvironment, ValidationFailure, TopLevelEntity, PluginEnvironment, SemVer } from 'metaed-core';
=======
import type { MetaEdEnvironment, ValidationFailure, TopLevelEntity, AssociationExtension } from 'metaed-core';
import { getAllEntitiesOfType } from 'metaed-core';
>>>>>>> efb7640e

function isStudentProgramAssociationOrSubclass(topLevelEntity: TopLevelEntity): boolean {
  if (topLevelEntity.metaEdName === 'StudentProgramAssociation') return true;
  if (topLevelEntity.type !== 'associationSubclass') return false;
  if (topLevelEntity.baseEntity) return isStudentProgramAssociationOrSubclass(topLevelEntity.baseEntity);
  return false;
}

const validatorName: string = 'ExtendingStudentProgramAssociationOrSubclassProhibited';
const targetTechnologyVersion: SemVer = V2Only;

function isTargetTechnologyVersion(metaEd: MetaEdEnvironment): boolean {
  return versionSatisfies(
    ((metaEd.plugin.get('edfiOdsApi'): any): PluginEnvironment).targetTechnologyVersion,
    targetTechnologyVersion,
  );
}

export function validate(metaEd: MetaEdEnvironment): Array<ValidationFailure> {
  const failures: Array<ValidationFailure> = [];
  if (!isTargetTechnologyVersion(metaEd)) return failures;

<<<<<<< HEAD
  metaEd.entity.associationExtension.forEach(associationExtension => {
    if (!associationExtension.baseEntity) return;
    if (isStudentProgramAssociationOrSubclass(associationExtension.baseEntity)) {
      failures.push({
        validatorName,
        category: 'warning',
        message: `[ODS-827] ${associationExtension.typeHumanizedName} ${
          associationExtension.metaEdName
        } is an extension of StudentProgramAssociation or its subclass.  The ODS/API does not currently support this pattern and will fail to build.`,
        sourceMap: associationExtension.sourceMap.type,
        fileMap: null,
      });
    }
  });
=======
  ((getAllEntitiesOfType(metaEd, 'associationExtension'): any): Array<AssociationExtension>).forEach(
    (associationExtension: AssociationExtension) => {
      if (!associationExtension.baseEntity) return;
      if (isStudentProgramAssociationOrSubclass(associationExtension.baseEntity)) {
        failures.push({
          validatorName: 'ExtendingStudentProgramAssociationOrSubclassProhibited',
          category: 'warning',
          message: `[ODS-827] ${associationExtension.typeHumanizedName} ${
            associationExtension.metaEdName
          } is an extension of StudentProgramAssociation or its subclass.  The ODS/API does not currently support this pattern and will fail to build.`,
          sourceMap: associationExtension.sourceMap.type,
          fileMap: null,
        });
      }
    },
  );
>>>>>>> efb7640e

  return failures;
}<|MERGE_RESOLUTION|>--- conflicted
+++ resolved
@@ -1,13 +1,8 @@
 // @flow
 
 // 2.2.X.1 - METAED-701 - ODS-827
-<<<<<<< HEAD
-import { versionSatisfies, V2Only } from 'metaed-core';
-import type { MetaEdEnvironment, ValidationFailure, TopLevelEntity, PluginEnvironment, SemVer } from 'metaed-core';
-=======
-import type { MetaEdEnvironment, ValidationFailure, TopLevelEntity, AssociationExtension } from 'metaed-core';
-import { getAllEntitiesOfType } from 'metaed-core';
->>>>>>> efb7640e
+import { versionSatisfies, V2Only, getAllEntitiesOfType } from 'metaed-core';
+import type { MetaEdEnvironment, ValidationFailure, TopLevelEntity, PluginEnvironment, SemVer, AssociationExtension } from 'metaed-core';
 
 function isStudentProgramAssociationOrSubclass(topLevelEntity: TopLevelEntity): boolean {
   if (topLevelEntity.metaEdName === 'StudentProgramAssociation') return true;
@@ -30,28 +25,12 @@
   const failures: Array<ValidationFailure> = [];
   if (!isTargetTechnologyVersion(metaEd)) return failures;
 
-<<<<<<< HEAD
-  metaEd.entity.associationExtension.forEach(associationExtension => {
-    if (!associationExtension.baseEntity) return;
-    if (isStudentProgramAssociationOrSubclass(associationExtension.baseEntity)) {
-      failures.push({
-        validatorName,
-        category: 'warning',
-        message: `[ODS-827] ${associationExtension.typeHumanizedName} ${
-          associationExtension.metaEdName
-        } is an extension of StudentProgramAssociation or its subclass.  The ODS/API does not currently support this pattern and will fail to build.`,
-        sourceMap: associationExtension.sourceMap.type,
-        fileMap: null,
-      });
-    }
-  });
-=======
   ((getAllEntitiesOfType(metaEd, 'associationExtension'): any): Array<AssociationExtension>).forEach(
     (associationExtension: AssociationExtension) => {
       if (!associationExtension.baseEntity) return;
       if (isStudentProgramAssociationOrSubclass(associationExtension.baseEntity)) {
         failures.push({
-          validatorName: 'ExtendingStudentProgramAssociationOrSubclassProhibited',
+        validatorName,
           category: 'warning',
           message: `[ODS-827] ${associationExtension.typeHumanizedName} ${
             associationExtension.metaEdName
@@ -62,7 +41,6 @@
       }
     },
   );
->>>>>>> efb7640e
 
   return failures;
 }