--- conflicted
+++ resolved
@@ -1,11 +1,7 @@
 // @flow
 
 // 2.x - METAED-711 - ODS-1732
-<<<<<<< HEAD
-import { asTopLevelEntity, getEntitiesOfType, versionSatisfies, V2Only } from 'metaed-core';
-=======
-import { asTopLevelEntity, getAllEntitiesOfType, versionSatisfies } from 'metaed-core';
->>>>>>> efb7640e
+import { asTopLevelEntity, getAllEntitiesOfType, versionSatisfies, V2Only } from 'metaed-core';
 import type {
   EntityProperty,
   MetaEdEnvironment,
