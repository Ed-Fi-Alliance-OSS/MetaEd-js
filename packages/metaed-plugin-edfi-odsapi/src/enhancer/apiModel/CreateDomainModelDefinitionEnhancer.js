// @flow
import R from 'ramda';
<<<<<<< HEAD
import type { MetaEdEnvironment, EnhancerResult, Namespace, PluginEnvironment } from 'metaed-core';
import type { EdFiOdsEntityRepository, NamespaceEdfiOdsApi } from 'metaed-plugin-edfi-ods';
=======
import type { MetaEdEnvironment, EnhancerResult, Namespace } from 'metaed-core';
>>>>>>> efb7640e
import { buildEntityDefinitions } from './BuildEntityDefinitions';
import { buildAssociationDefinitions } from './BuildAssociationDefinitions';
import { deriveLogicalNameFromProjectName } from '../../model/apiModel/SchemaDefinition';
import type { AggregateDefinition } from '../../model/apiModel/AggregateDefinition';
import type { AggregateExtensionDefinition } from '../../model/apiModel/AggregateExtensionDefinition';
import type { DomainModelDefinition } from '../../model/apiModel/DomainModelDefinition';
import type { SchemaDefinition } from '../../model/apiModel/SchemaDefinition';
import type { Aggregate } from '../../model/domainMetadata/Aggregate';
import type { EntityTable } from '../../model/domainMetadata/EntityTable';
import type { ApiFullName } from '../../model/apiModel/ApiFullName';
const enhancerName: string = 'CreateDomainModelDefinitionEnhancer';

// Schema definition is the database schema and project name for a namespace
export function buildSchemaDefinition(namespace: Namespace): SchemaDefinition {
  return {
    logicalName: deriveLogicalNameFromProjectName(namespace.projectName),
    physicalName: namespace.namespaceName,
  };
}

export function buildAggregateDefinitions(namespace: Namespace): Array<AggregateDefinition> {
  const result: Array<AggregateDefinition> = [];
  ((namespace.data.edfiOdsApi: any): NamespaceEdfiOdsApi).aggregates
    .filter((a: Aggregate) => !a.isExtension)
    .forEach((aggregate: Aggregate) => {
      const aggregateDefinition: AggregateDefinition = {
        aggregateRootEntityName: {
          schema: aggregate.schema,
          name: aggregate.root,
        },
        aggregateEntityNames: [],
      };
      const aggregateEntityNames: Array<ApiFullName> = [];
      aggregate.entityTables.forEach((entityTable: EntityTable) => {
        aggregateEntityNames.push({
          schema: entityTable.schema,
          name: entityTable.table,
        });
      });
      aggregateDefinition.aggregateEntityNames = R.sortBy(R.compose(R.toLower, R.prop('name')), aggregateEntityNames);
      result.push(aggregateDefinition);
    });

  return R.sortBy(R.compose(R.toLower, R.path(['aggregateRootEntityName', 'name'])), result);
}

export function buildAggregateExtensionDefinitions(namespace: Namespace): Array<AggregateExtensionDefinition> {
  const result: Array<AggregateExtensionDefinition> = [];
  ((namespace.data.edfiOdsApi: any): NamespaceEdfiOdsApi).aggregates
    .filter((a: Aggregate) => a.isExtension)
    .forEach((aggregate: Aggregate) => {
      const aggregateExtensionDefinition: AggregateExtensionDefinition = {
        aggregateRootEntityName: {
          schema: 'edfi', // assuming here that extensions are always extending from core
          name: aggregate.root,
        },
        extensionEntityNames: [],
      };
      const extensionEntityNames: Array<ApiFullName> = [];
      aggregate.entityTables.forEach((entityTable: EntityTable) => {
        extensionEntityNames.push({
          schema: entityTable.schema,
          name: entityTable.table,
        });
      });
      aggregateExtensionDefinition.extensionEntityNames = R.sortBy(
        R.compose(R.toLower, R.prop('name')),
        extensionEntityNames,
      );
      result.push(aggregateExtensionDefinition);
    });

  return R.sortBy(R.compose(R.toLower, R.path(['aggregateRootEntityName', 'name'])), result);
}

export function enhance(metaEd: MetaEdEnvironment): EnhancerResult {
<<<<<<< HEAD
  const odsPlugin: PluginEnvironment = ((metaEd.plugin.get('edfiOds'): any): PluginEnvironment);
  if (odsPlugin == null || odsPlugin.namespace == null)
    return {
      enhancerName,
      success: false,
    };

  const edFiOdsEntityRepository: EdFiOdsEntityRepository = ((odsPlugin.entity: any): EdFiOdsEntityRepository);

=======
>>>>>>> efb7640e
  metaEd.namespace.forEach((namespace: Namespace) => {
    const additionalEntityDefinitions = [];

    const domainModelDefinition: DomainModelDefinition = {
      odsApiVersion: '3.0.0',
      schemaDefinition: buildSchemaDefinition(namespace),
      aggregateDefinitions: buildAggregateDefinitions(namespace),
      aggregateExtensionDefinitions: buildAggregateExtensionDefinitions(namespace),
      entityDefinitions: buildEntityDefinitions(metaEd, namespace, additionalEntityDefinitions),
      associationDefinitions: buildAssociationDefinitions(metaEd, namespace),
    };

    ((namespace.data.edfiOdsApi: any): NamespaceEdfiOdsApi).domainModelDefinition = domainModelDefinition;
  });

  return {
    enhancerName,
    success: true,
  };
}<|MERGE_RESOLUTION|>--- conflicted
+++ resolved
@@ -1,14 +1,11 @@
 // @flow
 import R from 'ramda';
-<<<<<<< HEAD
-import type { MetaEdEnvironment, EnhancerResult, Namespace, PluginEnvironment } from 'metaed-core';
-import type { EdFiOdsEntityRepository, NamespaceEdfiOdsApi } from 'metaed-plugin-edfi-ods';
-=======
 import type { MetaEdEnvironment, EnhancerResult, Namespace } from 'metaed-core';
->>>>>>> efb7640e
+import type { EdFiOdsEntityRepository } from 'metaed-plugin-edfi-ods';
 import { buildEntityDefinitions } from './BuildEntityDefinitions';
 import { buildAssociationDefinitions } from './BuildAssociationDefinitions';
 import { deriveLogicalNameFromProjectName } from '../../model/apiModel/SchemaDefinition';
+import type { NamespaceEdfiOdsApi } from '../../model/Namespace';
 import type { AggregateDefinition } from '../../model/apiModel/AggregateDefinition';
 import type { AggregateExtensionDefinition } from '../../model/apiModel/AggregateExtensionDefinition';
 import type { DomainModelDefinition } from '../../model/apiModel/DomainModelDefinition';
@@ -82,18 +79,6 @@
 }
 
 export function enhance(metaEd: MetaEdEnvironment): EnhancerResult {
-<<<<<<< HEAD
-  const odsPlugin: PluginEnvironment = ((metaEd.plugin.get('edfiOds'): any): PluginEnvironment);
-  if (odsPlugin == null || odsPlugin.namespace == null)
-    return {
-      enhancerName,
-      success: false,
-    };
-
-  const edFiOdsEntityRepository: EdFiOdsEntityRepository = ((odsPlugin.entity: any): EdFiOdsEntityRepository);
-
-=======
->>>>>>> efb7640e
   metaEd.namespace.forEach((namespace: Namespace) => {
     const additionalEntityDefinitions = [];
 
