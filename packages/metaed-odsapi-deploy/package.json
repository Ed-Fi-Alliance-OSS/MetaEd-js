--- conflicted
+++ resolved
@@ -1,11 +1,7 @@
 {
   "name": "metaed-odsapi-deploy",
   "main": "dist/index.js",
-<<<<<<< HEAD
-  "version": "2.0.0",
-=======
   "version": "2.0.1-dev.1",
->>>>>>> 81188d22
   "description": "MetaEd for JavaScript",
   "license": "SEE LICENSE IN LICENSE.md",
   "publishConfig": {
@@ -21,11 +17,7 @@
     "babel-polyfill": "^6.26.0",
     "chalk": "^2.3.0",
     "fs-extra": "^5.0.0",
-<<<<<<< HEAD
-    "metaed-core": "2.0.0",
-=======
     "metaed-core": "2.0.1-dev.1",
->>>>>>> 81188d22
     "ramda": "^0.25.0",
     "semver": "^5.4.1",
     "sugar": "^2.0.4",
