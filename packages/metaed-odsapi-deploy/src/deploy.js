// @flow
import fs from 'fs-extra';
import touch from 'touch';
import path from 'path';
import winston from 'winston';
import * as Chalk from 'chalk';
import { String as sugar } from 'sugar';
import R from 'ramda';
import { isDataStandard, findDataStandardVersions, versionSatisfies, V2Only, V3OrGreater } from 'metaed-core';
import type { MetaEdProject, SemVer, MetaEdConfiguration } from 'metaed-core';

winston.cli();
const chalk = new Chalk.constructor({ level: 3 });

type ArtifactPaths = {
  apiMetadata: string,
  databaseData: string,
  databaseStructure: string,
  interchange: string,
  xsd: string,
};

export type DeployTargets = {
  namespaceName: string,
  projectName: string,
  ...$Exact<ArtifactPaths>,
};

type OdsApiPaths = {
  root: string,
  implementation: string,
  application: string,
  standard: string,
  extension: string,
  supportingArtifacts: string,
};

const odsApiPaths: OdsApiPaths = {
  root: 'Ed-Fi-ODS/',
  implementation: 'Ed-Fi-ODS-Implementation/',
  application: 'Application/',
  standard: 'EdFi.Ods.Standard',
  extension: 'EdFi.Ods.Extensions.',
  supportingArtifacts: 'SupportingArtifacts/',
};

// Artifact source directories
const sources = (): ArtifactPaths => ({
  apiMetadata: 'ApiMetadata/',
  databaseData: 'Database/SQLServer/ODS/Data/',
  databaseStructure: 'Database/SQLServer/ODS/Structure/',
  interchange: 'Interchange/',
  xsd: 'XSD/',
});

// >=3.0 target directories
const coreTarget = (namespaceName: string): DeployTargets => ({
  namespaceName,
  projectName: namespaceName,
  apiMetadata: path.join(odsApiPaths.root, 'Standard/Metadata/'),
  databaseData: path.join(odsApiPaths.root, 'Database/Data/EdFi/'),
  databaseStructure: path.join(odsApiPaths.root, 'Database/Structure/EdFi/'),
  interchange: path.join(odsApiPaths.root, 'Standard/Schemas/'),
  xsd: path.join(odsApiPaths.root, 'Standard/Schemas/'),
});

const extensionTarget = (namespaceName: string, projectName: string): DeployTargets => ({
  namespaceName,
  projectName,
  apiMetadata: path.join(
    odsApiPaths.implementation,
    odsApiPaths.application,
    odsApiPaths.extension + projectName,
    odsApiPaths.supportingArtifacts,
    'Metadata/',
  ),
  databaseData: path.join(
    odsApiPaths.implementation,
    odsApiPaths.application,
    odsApiPaths.extension + projectName,
    odsApiPaths.supportingArtifacts,
    'Database/Data/EdFi/',
  ),
  databaseStructure: path.join(
    odsApiPaths.implementation,
    odsApiPaths.application,
    odsApiPaths.extension + projectName,
    odsApiPaths.supportingArtifacts,
    'Database/Structure/EdFi/',
  ),
  interchange: path.join(
    odsApiPaths.implementation,
    odsApiPaths.application,
    odsApiPaths.extension + projectName,
    odsApiPaths.supportingArtifacts,
    'Schemas/',
  ),
  xsd: path.join(
    odsApiPaths.implementation,
    odsApiPaths.application,
    odsApiPaths.extension + projectName,
    odsApiPaths.supportingArtifacts,
    'Schemas/',
  ),
});

// 2.x target directories
const coreTargetV2 = (namespaceName: string): DeployTargets => ({
  namespaceName,
  projectName: namespaceName,
  apiMetadata: path.join(odsApiPaths.root, 'Standard/Metadata/'),
  databaseData: path.join(odsApiPaths.root, 'Database/Data/EdFi/'),
  databaseStructure: path.join(odsApiPaths.root, 'Database/Structure/EdFi/'),
  interchange: path.join(odsApiPaths.root, 'Standard/Schemas/'),
  xsd: path.join(odsApiPaths.root, 'Standard/Schemas/'),
});

const extensionTargetV2 = (namespaceName: string): DeployTargets => ({
  namespaceName,
  projectName: sugar.capitalize(namespaceName),
  apiMetadata: path.join(odsApiPaths.implementation, 'Extensions/Metadata/'),
  databaseData: path.join(odsApiPaths.implementation, 'Database/Data/EdFi/'),
  databaseStructure: path.join(odsApiPaths.implementation, 'Database/Structure/EdFi/'),
  interchange: path.join(odsApiPaths.implementation, 'Extensions/Schemas/'),
  xsd: path.join(odsApiPaths.implementation, 'Extensions/Schemas/'),
});

export function dataStandardVersionFor(projects: Array<MetaEdProject>): SemVer {
  const dataStandardVersions: Array<SemVer> = findDataStandardVersions(projects);
  const errorMessage: Array<string> = [];

  if (dataStandardVersions.length === 0) {
    errorMessage.push('No data standard project found.  Aborting.');
  } else if (dataStandardVersions.length > 1) {
    errorMessage.push('Multiple data standard projects found.  Aborting.');
  } else {
    return dataStandardVersions[0];
  }
  if (errorMessage.length > 0) {
    errorMessage.forEach(err => winston.error(err));
    process.exit(1);
  }
  return '0.0.0';
}

export function deployTargetsFor(metaEdConfiguration: MetaEdConfiguration, deployCore: boolean): Array<DeployTargets> {
  const projects: Array<MetaEdProject> = metaEdConfiguration.projects;
  const dataStandardVersion: SemVer = dataStandardVersionFor(projects);

  const targets: Array<DeployTargets> = [];

  if (versionSatisfies(dataStandardVersion, V3OrGreater)) {
    projects.forEach((project: MetaEdProject) => {
      if (isDataStandard(project)) {
<<<<<<< HEAD
        if (deployCore) targets.push(coreTarget(project.namespaceName));
        // FIXME: MetaEdProject.projectName is not currently being read from package.json
      } else if (project.namespaceName === 'gb') {
        targets.push(extensionTarget(project.namespaceName, 'GrandBend'));
      } else {
        targets.push(extensionTarget(project.namespaceName, sugar.capitalize(project.namespaceName)));
=======
        if (deployCore) targets.push(coreTarget(project.projectName));
      } else {
        targets.push(extensionTarget(project.namespace, project.projectName));
>>>>>>> 84e26f46
      }
    });
  }

  if (versionSatisfies(dataStandardVersion, V2Only)) {
    projects.forEach((project: MetaEdProject) => {
      if (isDataStandard(project)) {
        if (deployCore) targets.push(coreTargetV2(project.namespaceName));
      } else {
        targets.push(extensionTargetV2(project.namespaceName));
      }
    });
  }

  // core first, then extensions in alphabetical order
  return R.sortWith([R.descend(isDataStandard), R.ascend(R.prop('namespaceName'))])(targets);
}

async function projectExists(metaEdConfiguration: MetaEdConfiguration, target: DeployTargets): Promise<boolean> {
  const projectName: string = target.projectName;
  if (target.namespaceName === 'edfi') return true;
  if (versionSatisfies(dataStandardVersionFor(metaEdConfiguration.projects), V2Only)) return true;

  const targetPath: string = path.resolve(
    metaEdConfiguration.deployDirectory,
    odsApiPaths.implementation,
    odsApiPaths.application,
    odsApiPaths.extension + projectName,
  );
  if (await fs.pathExists(targetPath)) return true;

  winston.error(`deploy: Extension project not found at path: ${chalk.red(targetPath)}`);
  return false;
}

async function removeSupportingArtifacts(metaEdConfiguration: MetaEdConfiguration, target: DeployTargets): Promise<boolean> {
  const projectName: string = target.projectName;
  if (target.namespaceName === 'edfi') return true;

  const targetPath: string = path.resolve(
    metaEdConfiguration.deployDirectory,
    odsApiPaths.implementation,
    odsApiPaths.application,
    odsApiPaths.extension + projectName,
    odsApiPaths.supportingArtifacts,
  );

  try {
    if (!await fs.pathExists(targetPath)) return true;

    await fs.remove(targetPath);
    winston.info(`deploy: ${chalk.gray(`Remove ${projectName} artifacts`)} ${chalk.red('x')} ${targetPath}`);
    return true;
  } catch (err) {
    winston.error(`deploy: Attempted removal of ${chalk.red(targetPath)} failed due to issue: ${err.message}`);
    return false;
  }
}

async function refreshProjectFile(metaEdConfiguration: MetaEdConfiguration, target: DeployTargets): Promise<boolean> {
  const projectName: string = target.projectName;
  if (target.namespaceName === 'edfi') return true;

  const csproj: string = '.csproj';
  const targetPath: string = path.resolve(
    metaEdConfiguration.deployDirectory,
    odsApiPaths.implementation,
    odsApiPaths.application,
    odsApiPaths.extension + projectName,
    odsApiPaths.extension + projectName + csproj,
  );

  try {
    if (!await fs.pathExists(targetPath)) return true;

    await touch(targetPath, { nocreate: true });
    winston.info(
      `deploy: ${chalk.gray(`Refresh ${odsApiPaths.extension + projectName + csproj}`)} ${chalk.cyan('*')} ${targetPath}`,
    );
    return true;
  } catch (err) {
    winston.error(`deploy: Attempted modification of ${chalk.red(targetPath)} failed due to issue: ${err.message}`);
    return false;
  }
}

function coreApiModelDeployPathFor(metaEdConfiguration: MetaEdConfiguration): string {
  return path.resolve(
    metaEdConfiguration.deployDirectory,
    odsApiPaths.implementation,
    odsApiPaths.application,
    odsApiPaths.standard,
    odsApiPaths.supportingArtifacts,
    'Metadata',
    'ApiModel.json',
  );
}

async function deployArtifactSources(metaEdConfiguration: MetaEdConfiguration, target: DeployTargets) {
  const source: ArtifactPaths = sources();
  const artifactDirectory: string = metaEdConfiguration.artifactDirectory;
  const deployDirectory: string = metaEdConfiguration.deployDirectory;

  // eslint-disable-next-line no-restricted-syntax
  for (const artifactName of Object.keys(source)) {
    const artifactSource: string = path.resolve(artifactDirectory, target.namespaceName, source[artifactName]);
    const deployTarget: string = path.resolve(deployDirectory, target[artifactName]);

    if (artifactSource !== '' && deployTarget !== '') {
      try {
        if (await fs.pathExists(artifactSource)) {
          // eslint-disable-next-line no-restricted-syntax
          for (const file of await fs.readdir(artifactSource)) {
            const artifactPath = path.resolve(artifactSource, file);
            let deployPath: string = path.resolve(deployTarget, file);

            // FIXME: METAED-821 - Core ApiModel is currently deploying to a different location than the other metadata artifacts
            if (file.toLowerCase() === 'apimodel.json' && target.namespaceName === 'edfi') {
              deployPath = coreApiModelDeployPathFor(metaEdConfiguration);
            }

            await fs.copy(artifactPath, deployPath);
            winston.info(
              `deploy: ${chalk.gray(`Copy ${path.relative(artifactDirectory, artifactPath)}`)} ${chalk.green(
                '->',
              )} ${deployPath}`,
            );
          }
        }
      } catch (err) {
        winston.error(`deploy: Attempted deploy of ${artifactSource} failed due to issue: ${err.message}`);
        return false;
      }
    }
  }
  return true;
}

export async function executeDeploy(metaEdConfiguration: MetaEdConfiguration, deployCore: boolean): Promise<boolean> {
  if (metaEdConfiguration.deployDirectory === '') return true;

  const targets: Array<DeployTargets> = deployTargetsFor(metaEdConfiguration, deployCore);
  if (targets.length === 0) return true;

  let result: boolean = false;
  // eslint-disable-next-line no-restricted-syntax
  for (const target of targets) {
    if (!await projectExists(metaEdConfiguration, target)) return false;
    if (!await removeSupportingArtifacts(metaEdConfiguration, target)) return false;
    result = await deployArtifactSources(metaEdConfiguration, target);
    await refreshProjectFile(metaEdConfiguration, target);
  }
  return result;
}<|MERGE_RESOLUTION|>--- conflicted
+++ resolved
@@ -152,18 +152,9 @@
   if (versionSatisfies(dataStandardVersion, V3OrGreater)) {
     projects.forEach((project: MetaEdProject) => {
       if (isDataStandard(project)) {
-<<<<<<< HEAD
-        if (deployCore) targets.push(coreTarget(project.namespaceName));
-        // FIXME: MetaEdProject.projectName is not currently being read from package.json
-      } else if (project.namespaceName === 'gb') {
-        targets.push(extensionTarget(project.namespaceName, 'GrandBend'));
-      } else {
-        targets.push(extensionTarget(project.namespaceName, sugar.capitalize(project.namespaceName)));
-=======
         if (deployCore) targets.push(coreTarget(project.projectName));
       } else {
         targets.push(extensionTarget(project.namespace, project.projectName));
->>>>>>> 84e26f46
       }
     });
   }
