--- conflicted
+++ resolved
@@ -102,10 +102,7 @@
     "metaed-core": "1.1.1-dev.23",
     "metaed-csharp": "1.1.0",
     "metaed-plugin-edfi-interchange-brief": "1.1.1-dev.23",
-<<<<<<< HEAD
-=======
     "metaed-plugin-edfi-ods": "1.1.1-dev.23",
->>>>>>> 40501672
     "metaed-plugin-edfi-odsapi": "1.1.1-dev.23",
     "metaed-plugin-edfi-unified": "1.1.1-dev.23",
     "metaed-plugin-edfi-xml-dictionary": "1.1.1-dev.23",
