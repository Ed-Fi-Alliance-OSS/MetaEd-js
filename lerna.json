{
  "lerna": "2.4.0",
  "packages": [
    "packages/*"
  ],
<<<<<<< HEAD
  "version": "2.0.0",
=======
  "version": "2.0.1-dev.1",
>>>>>>> 81188d22
  "npmClient": "yarn",
  "useWorkspaces": true
}<|MERGE_RESOLUTION|>--- conflicted
+++ resolved
@@ -3,11 +3,7 @@
   "packages": [
     "packages/*"
   ],
-<<<<<<< HEAD
-  "version": "2.0.0",
-=======
   "version": "2.0.1-dev.1",
->>>>>>> 81188d22
   "npmClient": "yarn",
   "useWorkspaces": true
 }